--- conflicted
+++ resolved
@@ -1,9 +1,6 @@
 import { promises as fs, existsSync } from 'fs';
 import * as os from 'os';
 import * as path from 'path';
-<<<<<<< HEAD
-import { integTest, cloneDirectory, shell, withDefaultFixture, retry, sleep, randomInteger, withSamIntegrationFixture, RESOURCES_DIR, withCDKMigrateFixture, withExtendedTimeoutFixture, randomString, withoutBootstrap } from '../../lib';
-=======
 import {
   CreateStackCommand,
   DescribeStackResourcesCommand,
@@ -36,8 +33,8 @@
   withCDKMigrateFixture,
   withExtendedTimeoutFixture,
   randomString,
+  withoutBootstrap,
 } from '../../lib';
->>>>>>> b7bd0416
 
 jest.setTimeout(2 * 60 * 60_000); // Includes the time to acquire locks, worst-case single-threaded runtime
 
@@ -165,36 +162,6 @@
       }),
     );
 
-<<<<<<< HEAD
-  } finally {
-    await fs.unlink(path.join(fixture.integTestDir, 'cdk.context.json'));
-  }
-}));
-
-// bootstrapping also performs synthesis. As it turns out, bootstrap-stage synthesis still causes the lookups to be cached, meaning that the lookup never
-// happens when we actually call `cdk synth --no-lookups`. This results in the error never being thrown, because it never tries to lookup anything.
-// Fix this by not trying to bootstrap; there's no need to bootstrap anyway, since the test never tries to deploy anything.
-integTest('context in stage propagates to top', withoutBootstrap(async (fixture) => {
-  await expect(fixture.cdkSynth({
-    // This will make it error to prove that the context bubbles up, and also that we can fail on command
-    options: ['--no-lookups'],
-    modEnv: {
-      INTEG_STACK_SET: 'stage-using-context',
-    },
-    allowErrExit: true,
-  })).resolves.toContain('Context lookups have been disabled');
-}));
-
-integTest('deploy', withDefaultFixture(async (fixture) => {
-  const stackArn = await fixture.cdkDeploy('test-2', { captureStderr: false });
-
-  // verify the number of resources in the stack
-  const response = await fixture.aws.cloudFormation('describeStackResources', {
-    StackName: stackArn,
-  });
-  expect(response.StackResources?.length).toEqual(2);
-}));
-=======
     expect(
       await fixture.cdkSynth({
         options: [fixture.fullStackName('test-1')],
@@ -204,7 +171,6 @@
 Rules:
   CheckBootstrapVersion:`),
     );
->>>>>>> b7bd0416
 
     await fixture.cdk(['synth', fixture.fullStackName('test-2')], { verbose: false });
     expect(fixture.template('test-2')).toEqual(
@@ -311,9 +277,12 @@
   }),
 );
 
+// bootstrapping also performs synthesis. As it turns out, bootstrap-stage synthesis still causes the lookups to be cached, meaning that the lookup never
+// happens when we actually call `cdk synth --no-lookups`. This results in the error never being thrown, because it never tries to lookup anything.
+// Fix this by not trying to bootstrap; there's no need to bootstrap anyway, since the test never tries to deploy anything.
 integTest(
   'context in stage propagates to top',
-  withDefaultFixture(async (fixture) => {
+  withoutBootstrap(async (fixture) => {
     await expect(
       fixture.cdkSynth({
         // This will make it error to prove that the context bubbles up, and also that we can fail on command
@@ -647,30 +616,18 @@
   }),
 );
 
-<<<<<<< HEAD
-integTest('deploy with notification ARN as flag', withDefaultFixture(async (fixture) => {
-  const topicName = `${fixture.stackNamePrefix}-test-topic-flag`;
-
-  const response = await fixture.aws.sns('createTopic', { Name: topicName });
-  const topicArn = response.TopicArn!;
-
-  try {
-    await fixture.cdkDeploy('test-2', {
-      options: ['--notification-arns', topicArn],
-    });
-=======
-integTest(
-  'deploy with notification ARN',
-  withDefaultFixture(async (fixture) => {
-    const topicName = `${fixture.stackNamePrefix}-test-topic`;
+integTest(
+  'deploy with notification ARN as flag',
+  withDefaultFixture(async (fixture) => {
+    const topicName = `${fixture.stackNamePrefix}-test-topic-flag`;
 
     const response = await fixture.aws.sns.send(new CreateTopicCommand({ Name: topicName }));
     const topicArn = response.TopicArn!;
+
     try {
       await fixture.cdkDeploy('test-2', {
         options: ['--notification-arns', topicArn],
       });
->>>>>>> b7bd0416
 
       // verify that the stack we deployed has our notification ARN
       const describeResponse = await fixture.aws.cloudFormation.send(
@@ -699,9 +656,11 @@
     await fixture.cdkDeploy('notification-arn-prop');
 
     // verify that the stack we deployed has our notification ARN
-    const describeResponse = await fixture.aws.cloudFormation('describeStacks', {
-      StackName: fixture.fullStackName('notification-arn-prop'),
-    });
+    const describeResponse = await fixture.aws.cloudFormation.send(
+      new DescribeStacksCommand({
+        StackName: fixture.fullStackName('notification-arn-prop'),
+      }),
+    );
     expect(describeResponse.Stacks?.[0].NotificationARNs).toEqual([topicArn]);
   } finally {
     await fixture.aws.sns('deleteTopic', {
