--- conflicted
+++ resolved
@@ -53,11 +53,7 @@
         }
       }
     },
-<<<<<<< HEAD
-    "8f4a2e215873147a80451f25efed31f831ff08d5e9971e639092c0e14812c039": {
-=======
     "7c60b549e724203d8be506fd74719006853627a8719a12e9497be1d1c87869e6": {
->>>>>>> 1726abdd
       "source": {
         "path": "aws-cdk-codepipeline-elastic-beanstalk-deploy.template.json",
         "packaging": "file"
@@ -65,11 +61,7 @@
       "destinations": {
         "current_account-current_region": {
           "bucketName": "cdk-hnb659fds-assets-${AWS::AccountId}-${AWS::Region}",
-<<<<<<< HEAD
-          "objectKey": "8f4a2e215873147a80451f25efed31f831ff08d5e9971e639092c0e14812c039.json",
-=======
           "objectKey": "7c60b549e724203d8be506fd74719006853627a8719a12e9497be1d1c87869e6.json",
->>>>>>> 1726abdd
           "assumeRoleArn": "arn:${AWS::Partition}:iam::${AWS::AccountId}:role/cdk-hnb659fds-file-publishing-role-${AWS::AccountId}-${AWS::Region}"
         }
       }
