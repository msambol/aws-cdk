--- conflicted
+++ resolved
@@ -53,11 +53,7 @@
         }
       }
     },
-<<<<<<< HEAD
-    "1a50d5d1db01dc2cb8effb48e8e986d8061c3820c280e8e735c2ca269bcd3b24": {
-=======
     "a246518286839ed8827da3455f4ef64d46b03f087c880975e92b2fa3f7ff57ab": {
->>>>>>> 1726abdd
       "source": {
         "path": "test-bucket-deployment-deployed-bucket.template.json",
         "packaging": "file"
@@ -65,11 +61,7 @@
       "destinations": {
         "current_account-current_region": {
           "bucketName": "cdk-hnb659fds-assets-${AWS::AccountId}-${AWS::Region}",
-<<<<<<< HEAD
-          "objectKey": "1a50d5d1db01dc2cb8effb48e8e986d8061c3820c280e8e735c2ca269bcd3b24.json",
-=======
           "objectKey": "a246518286839ed8827da3455f4ef64d46b03f087c880975e92b2fa3f7ff57ab.json",
->>>>>>> 1726abdd
           "assumeRoleArn": "arn:${AWS::Partition}:iam::${AWS::AccountId}:role/cdk-hnb659fds-file-publishing-role-${AWS::AccountId}-${AWS::Region}"
         }
       }
