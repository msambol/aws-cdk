--- conflicted
+++ resolved
@@ -53,11 +53,7 @@
         }
       }
     },
-<<<<<<< HEAD
-    "4116cbeb12d0b4e305adf2d37a43734be155f6b94686cc863e217a8b296dca98": {
-=======
     "d6245ca11bc6e274b2b4a4d12b394c31737777d1a37a3823bd269ff681ac89a6": {
->>>>>>> efccfcb9
       "source": {
         "path": "test-bucket-deployments-1.template.json",
         "packaging": "file"
@@ -65,11 +61,7 @@
       "destinations": {
         "current_account-current_region": {
           "bucketName": "cdk-hnb659fds-assets-${AWS::AccountId}-${AWS::Region}",
-<<<<<<< HEAD
-          "objectKey": "4116cbeb12d0b4e305adf2d37a43734be155f6b94686cc863e217a8b296dca98.json",
-=======
           "objectKey": "d6245ca11bc6e274b2b4a4d12b394c31737777d1a37a3823bd269ff681ac89a6.json",
->>>>>>> efccfcb9
           "assumeRoleArn": "arn:${AWS::Partition}:iam::${AWS::AccountId}:role/cdk-hnb659fds-file-publishing-role-${AWS::AccountId}-${AWS::Region}"
         }
       }
