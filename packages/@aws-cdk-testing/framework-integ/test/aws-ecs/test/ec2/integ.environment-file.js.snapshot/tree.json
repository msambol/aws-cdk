{
  "version": "tree-0.1",
  "tree": {
    "id": "App",
    "path": "",
    "children": {
      "aws-ecs-integ": {
        "id": "aws-ecs-integ",
        "path": "aws-ecs-integ",
        "children": {
          "Bucket": {
            "id": "Bucket",
            "path": "aws-ecs-integ/Bucket",
            "children": {
              "Resource": {
                "id": "Resource",
                "path": "aws-ecs-integ/Bucket/Resource",
                "attributes": {
                  "aws:cdk:cloudformation:type": "AWS::S3::Bucket",
                  "aws:cdk:cloudformation:props": {
                    "publicAccessBlockConfiguration": {
                      "blockPublicAcls": true,
                      "blockPublicPolicy": true,
                      "ignorePublicAcls": true,
                      "restrictPublicBuckets": true
                    },
                    "tags": [
                      {
                        "key": "aws-cdk:auto-delete-objects",
                        "value": "true"
                      },
                      {
                        "key": "aws-cdk:cr-owned:f8f0a91c",
                        "value": "true"
                      }
                    ]
                  }
                },
                "constructInfo": {
                  "fqn": "constructs.Construct",
                  "version": "10.3.0"
                }
              },
              "Policy": {
                "id": "Policy",
                "path": "aws-ecs-integ/Bucket/Policy",
                "children": {
                  "Resource": {
                    "id": "Resource",
                    "path": "aws-ecs-integ/Bucket/Policy/Resource",
                    "attributes": {
                      "aws:cdk:cloudformation:type": "AWS::S3::BucketPolicy",
                      "aws:cdk:cloudformation:props": {
                        "bucket": {
                          "Ref": "Bucket83908E77"
                        },
                        "policyDocument": {
                          "Statement": [
                            {
                              "Action": [
                                "s3:DeleteObject*",
                                "s3:GetBucket*",
                                "s3:List*",
                                "s3:PutBucketPolicy"
                              ],
                              "Effect": "Allow",
                              "Principal": {
                                "AWS": {
                                  "Fn::GetAtt": [
                                    "CustomS3AutoDeleteObjectsCustomResourceProviderRole3B1BD092",
                                    "Arn"
                                  ]
                                }
                              },
                              "Resource": [
                                {
                                  "Fn::GetAtt": [
                                    "Bucket83908E77",
                                    "Arn"
                                  ]
                                },
                                {
                                  "Fn::Join": [
                                    "",
                                    [
                                      {
                                        "Fn::GetAtt": [
                                          "Bucket83908E77",
                                          "Arn"
                                        ]
                                      },
                                      "/*"
                                    ]
                                  ]
                                }
                              ]
                            }
                          ],
                          "Version": "2012-10-17"
                        }
                      }
                    },
                    "constructInfo": {
                      "fqn": "constructs.Construct",
                      "version": "10.3.0"
                    }
                  }
                },
                "constructInfo": {
                  "fqn": "constructs.Construct",
                  "version": "10.3.0"
                }
              },
              "AutoDeleteObjectsCustomResource": {
                "id": "AutoDeleteObjectsCustomResource",
                "path": "aws-ecs-integ/Bucket/AutoDeleteObjectsCustomResource",
                "children": {
                  "Default": {
                    "id": "Default",
                    "path": "aws-ecs-integ/Bucket/AutoDeleteObjectsCustomResource/Default",
                    "constructInfo": {
                      "fqn": "constructs.Construct",
                      "version": "10.3.0"
                    }
                  }
                },
                "constructInfo": {
                  "fqn": "constructs.Construct",
                  "version": "10.3.0"
                }
              }
            },
            "constructInfo": {
              "fqn": "constructs.Construct",
              "version": "10.3.0"
            }
          },
          "Custom::S3AutoDeleteObjectsCustomResourceProvider": {
            "id": "Custom::S3AutoDeleteObjectsCustomResourceProvider",
            "path": "aws-ecs-integ/Custom::S3AutoDeleteObjectsCustomResourceProvider",
            "children": {
              "Staging": {
                "id": "Staging",
                "path": "aws-ecs-integ/Custom::S3AutoDeleteObjectsCustomResourceProvider/Staging",
                "constructInfo": {
                  "fqn": "constructs.Construct",
                  "version": "10.3.0"
                }
              },
              "Role": {
                "id": "Role",
                "path": "aws-ecs-integ/Custom::S3AutoDeleteObjectsCustomResourceProvider/Role",
                "constructInfo": {
                  "fqn": "constructs.Construct",
                  "version": "10.3.0"
                }
              },
              "Handler": {
                "id": "Handler",
                "path": "aws-ecs-integ/Custom::S3AutoDeleteObjectsCustomResourceProvider/Handler",
                "constructInfo": {
                  "fqn": "constructs.Construct",
                  "version": "10.3.0"
                }
              }
            },
            "constructInfo": {
<<<<<<< HEAD
              "fqn": "constructs.Construct",
              "version": "10.3.0"
=======
              "fqn": "aws-cdk-lib.CustomResourceProviderBase",
              "version": "0.0.0"
>>>>>>> ffe46b54
            }
          },
          "Vpc": {
            "id": "Vpc",
            "path": "aws-ecs-integ/Vpc",
            "children": {
              "Resource": {
                "id": "Resource",
                "path": "aws-ecs-integ/Vpc/Resource",
                "attributes": {
                  "aws:cdk:cloudformation:type": "AWS::EC2::VPC",
                  "aws:cdk:cloudformation:props": {
                    "cidrBlock": "10.0.0.0/16",
                    "enableDnsHostnames": true,
                    "enableDnsSupport": true,
                    "instanceTenancy": "default",
                    "tags": [
                      {
                        "key": "Name",
                        "value": "aws-ecs-integ/Vpc"
                      }
                    ]
                  }
                },
                "constructInfo": {
                  "fqn": "constructs.Construct",
                  "version": "10.3.0"
                }
              },
              "PublicSubnet1": {
                "id": "PublicSubnet1",
                "path": "aws-ecs-integ/Vpc/PublicSubnet1",
                "children": {
                  "Subnet": {
                    "id": "Subnet",
                    "path": "aws-ecs-integ/Vpc/PublicSubnet1/Subnet",
                    "attributes": {
                      "aws:cdk:cloudformation:type": "AWS::EC2::Subnet",
                      "aws:cdk:cloudformation:props": {
                        "availabilityZone": {
                          "Fn::Select": [
                            0,
                            {
                              "Fn::GetAZs": ""
                            }
                          ]
                        },
                        "cidrBlock": "10.0.0.0/18",
                        "mapPublicIpOnLaunch": true,
                        "tags": [
                          {
                            "key": "aws-cdk:subnet-name",
                            "value": "Public"
                          },
                          {
                            "key": "aws-cdk:subnet-type",
                            "value": "Public"
                          },
                          {
                            "key": "Name",
                            "value": "aws-ecs-integ/Vpc/PublicSubnet1"
                          }
                        ],
                        "vpcId": {
                          "Ref": "Vpc8378EB38"
                        }
                      }
                    },
                    "constructInfo": {
                      "fqn": "constructs.Construct",
                      "version": "10.3.0"
                    }
                  },
                  "Acl": {
                    "id": "Acl",
                    "path": "aws-ecs-integ/Vpc/PublicSubnet1/Acl",
                    "constructInfo": {
                      "fqn": "constructs.Construct",
                      "version": "10.3.0"
                    }
                  },
                  "RouteTable": {
                    "id": "RouteTable",
                    "path": "aws-ecs-integ/Vpc/PublicSubnet1/RouteTable",
                    "attributes": {
                      "aws:cdk:cloudformation:type": "AWS::EC2::RouteTable",
                      "aws:cdk:cloudformation:props": {
                        "tags": [
                          {
                            "key": "Name",
                            "value": "aws-ecs-integ/Vpc/PublicSubnet1"
                          }
                        ],
                        "vpcId": {
                          "Ref": "Vpc8378EB38"
                        }
                      }
                    },
                    "constructInfo": {
                      "fqn": "constructs.Construct",
                      "version": "10.3.0"
                    }
                  },
                  "RouteTableAssociation": {
                    "id": "RouteTableAssociation",
                    "path": "aws-ecs-integ/Vpc/PublicSubnet1/RouteTableAssociation",
                    "attributes": {
                      "aws:cdk:cloudformation:type": "AWS::EC2::SubnetRouteTableAssociation",
                      "aws:cdk:cloudformation:props": {
                        "routeTableId": {
                          "Ref": "VpcPublicSubnet1RouteTable6C95E38E"
                        },
                        "subnetId": {
                          "Ref": "VpcPublicSubnet1Subnet5C2D37C4"
                        }
                      }
                    },
                    "constructInfo": {
                      "fqn": "constructs.Construct",
                      "version": "10.3.0"
                    }
                  },
                  "DefaultRoute": {
                    "id": "DefaultRoute",
                    "path": "aws-ecs-integ/Vpc/PublicSubnet1/DefaultRoute",
                    "attributes": {
                      "aws:cdk:cloudformation:type": "AWS::EC2::Route",
                      "aws:cdk:cloudformation:props": {
                        "destinationCidrBlock": "0.0.0.0/0",
                        "gatewayId": {
                          "Ref": "VpcIGWD7BA715C"
                        },
                        "routeTableId": {
                          "Ref": "VpcPublicSubnet1RouteTable6C95E38E"
                        }
                      }
                    },
                    "constructInfo": {
                      "fqn": "constructs.Construct",
                      "version": "10.3.0"
                    }
                  },
                  "EIP": {
                    "id": "EIP",
                    "path": "aws-ecs-integ/Vpc/PublicSubnet1/EIP",
                    "attributes": {
                      "aws:cdk:cloudformation:type": "AWS::EC2::EIP",
                      "aws:cdk:cloudformation:props": {
                        "domain": "vpc",
                        "tags": [
                          {
                            "key": "Name",
                            "value": "aws-ecs-integ/Vpc/PublicSubnet1"
                          }
                        ]
                      }
                    },
                    "constructInfo": {
                      "fqn": "constructs.Construct",
                      "version": "10.3.0"
                    }
                  },
                  "NATGateway": {
                    "id": "NATGateway",
                    "path": "aws-ecs-integ/Vpc/PublicSubnet1/NATGateway",
                    "attributes": {
                      "aws:cdk:cloudformation:type": "AWS::EC2::NatGateway",
                      "aws:cdk:cloudformation:props": {
                        "allocationId": {
                          "Fn::GetAtt": [
                            "VpcPublicSubnet1EIPD7E02669",
                            "AllocationId"
                          ]
                        },
                        "subnetId": {
                          "Ref": "VpcPublicSubnet1Subnet5C2D37C4"
                        },
                        "tags": [
                          {
                            "key": "Name",
                            "value": "aws-ecs-integ/Vpc/PublicSubnet1"
                          }
                        ]
                      }
                    },
                    "constructInfo": {
                      "fqn": "constructs.Construct",
                      "version": "10.3.0"
                    }
                  }
                },
                "constructInfo": {
                  "fqn": "constructs.Construct",
                  "version": "10.3.0"
                }
              },
              "PublicSubnet2": {
                "id": "PublicSubnet2",
                "path": "aws-ecs-integ/Vpc/PublicSubnet2",
                "children": {
                  "Subnet": {
                    "id": "Subnet",
                    "path": "aws-ecs-integ/Vpc/PublicSubnet2/Subnet",
                    "attributes": {
                      "aws:cdk:cloudformation:type": "AWS::EC2::Subnet",
                      "aws:cdk:cloudformation:props": {
                        "availabilityZone": {
                          "Fn::Select": [
                            1,
                            {
                              "Fn::GetAZs": ""
                            }
                          ]
                        },
                        "cidrBlock": "10.0.64.0/18",
                        "mapPublicIpOnLaunch": true,
                        "tags": [
                          {
                            "key": "aws-cdk:subnet-name",
                            "value": "Public"
                          },
                          {
                            "key": "aws-cdk:subnet-type",
                            "value": "Public"
                          },
                          {
                            "key": "Name",
                            "value": "aws-ecs-integ/Vpc/PublicSubnet2"
                          }
                        ],
                        "vpcId": {
                          "Ref": "Vpc8378EB38"
                        }
                      }
                    },
                    "constructInfo": {
                      "fqn": "constructs.Construct",
                      "version": "10.3.0"
                    }
                  },
                  "Acl": {
                    "id": "Acl",
                    "path": "aws-ecs-integ/Vpc/PublicSubnet2/Acl",
                    "constructInfo": {
                      "fqn": "constructs.Construct",
                      "version": "10.3.0"
                    }
                  },
                  "RouteTable": {
                    "id": "RouteTable",
                    "path": "aws-ecs-integ/Vpc/PublicSubnet2/RouteTable",
                    "attributes": {
                      "aws:cdk:cloudformation:type": "AWS::EC2::RouteTable",
                      "aws:cdk:cloudformation:props": {
                        "tags": [
                          {
                            "key": "Name",
                            "value": "aws-ecs-integ/Vpc/PublicSubnet2"
                          }
                        ],
                        "vpcId": {
                          "Ref": "Vpc8378EB38"
                        }
                      }
                    },
                    "constructInfo": {
                      "fqn": "constructs.Construct",
                      "version": "10.3.0"
                    }
                  },
                  "RouteTableAssociation": {
                    "id": "RouteTableAssociation",
                    "path": "aws-ecs-integ/Vpc/PublicSubnet2/RouteTableAssociation",
                    "attributes": {
                      "aws:cdk:cloudformation:type": "AWS::EC2::SubnetRouteTableAssociation",
                      "aws:cdk:cloudformation:props": {
                        "routeTableId": {
                          "Ref": "VpcPublicSubnet2RouteTable94F7E489"
                        },
                        "subnetId": {
                          "Ref": "VpcPublicSubnet2Subnet691E08A3"
                        }
                      }
                    },
                    "constructInfo": {
                      "fqn": "constructs.Construct",
                      "version": "10.3.0"
                    }
                  },
                  "DefaultRoute": {
                    "id": "DefaultRoute",
                    "path": "aws-ecs-integ/Vpc/PublicSubnet2/DefaultRoute",
                    "attributes": {
                      "aws:cdk:cloudformation:type": "AWS::EC2::Route",
                      "aws:cdk:cloudformation:props": {
                        "destinationCidrBlock": "0.0.0.0/0",
                        "gatewayId": {
                          "Ref": "VpcIGWD7BA715C"
                        },
                        "routeTableId": {
                          "Ref": "VpcPublicSubnet2RouteTable94F7E489"
                        }
                      }
                    },
                    "constructInfo": {
                      "fqn": "constructs.Construct",
                      "version": "10.3.0"
                    }
                  },
                  "EIP": {
                    "id": "EIP",
                    "path": "aws-ecs-integ/Vpc/PublicSubnet2/EIP",
                    "attributes": {
                      "aws:cdk:cloudformation:type": "AWS::EC2::EIP",
                      "aws:cdk:cloudformation:props": {
                        "domain": "vpc",
                        "tags": [
                          {
                            "key": "Name",
                            "value": "aws-ecs-integ/Vpc/PublicSubnet2"
                          }
                        ]
                      }
                    },
                    "constructInfo": {
                      "fqn": "constructs.Construct",
                      "version": "10.3.0"
                    }
                  },
                  "NATGateway": {
                    "id": "NATGateway",
                    "path": "aws-ecs-integ/Vpc/PublicSubnet2/NATGateway",
                    "attributes": {
                      "aws:cdk:cloudformation:type": "AWS::EC2::NatGateway",
                      "aws:cdk:cloudformation:props": {
                        "allocationId": {
                          "Fn::GetAtt": [
                            "VpcPublicSubnet2EIP3C605A87",
                            "AllocationId"
                          ]
                        },
                        "subnetId": {
                          "Ref": "VpcPublicSubnet2Subnet691E08A3"
                        },
                        "tags": [
                          {
                            "key": "Name",
                            "value": "aws-ecs-integ/Vpc/PublicSubnet2"
                          }
                        ]
                      }
                    },
                    "constructInfo": {
                      "fqn": "constructs.Construct",
                      "version": "10.3.0"
                    }
                  }
                },
                "constructInfo": {
                  "fqn": "constructs.Construct",
                  "version": "10.3.0"
                }
              },
              "PrivateSubnet1": {
                "id": "PrivateSubnet1",
                "path": "aws-ecs-integ/Vpc/PrivateSubnet1",
                "children": {
                  "Subnet": {
                    "id": "Subnet",
                    "path": "aws-ecs-integ/Vpc/PrivateSubnet1/Subnet",
                    "attributes": {
                      "aws:cdk:cloudformation:type": "AWS::EC2::Subnet",
                      "aws:cdk:cloudformation:props": {
                        "availabilityZone": {
                          "Fn::Select": [
                            0,
                            {
                              "Fn::GetAZs": ""
                            }
                          ]
                        },
                        "cidrBlock": "10.0.128.0/18",
                        "mapPublicIpOnLaunch": false,
                        "tags": [
                          {
                            "key": "aws-cdk:subnet-name",
                            "value": "Private"
                          },
                          {
                            "key": "aws-cdk:subnet-type",
                            "value": "Private"
                          },
                          {
                            "key": "Name",
                            "value": "aws-ecs-integ/Vpc/PrivateSubnet1"
                          }
                        ],
                        "vpcId": {
                          "Ref": "Vpc8378EB38"
                        }
                      }
                    },
                    "constructInfo": {
                      "fqn": "constructs.Construct",
                      "version": "10.3.0"
                    }
                  },
                  "Acl": {
                    "id": "Acl",
                    "path": "aws-ecs-integ/Vpc/PrivateSubnet1/Acl",
                    "constructInfo": {
                      "fqn": "constructs.Construct",
                      "version": "10.3.0"
                    }
                  },
                  "RouteTable": {
                    "id": "RouteTable",
                    "path": "aws-ecs-integ/Vpc/PrivateSubnet1/RouteTable",
                    "attributes": {
                      "aws:cdk:cloudformation:type": "AWS::EC2::RouteTable",
                      "aws:cdk:cloudformation:props": {
                        "tags": [
                          {
                            "key": "Name",
                            "value": "aws-ecs-integ/Vpc/PrivateSubnet1"
                          }
                        ],
                        "vpcId": {
                          "Ref": "Vpc8378EB38"
                        }
                      }
                    },
                    "constructInfo": {
                      "fqn": "constructs.Construct",
                      "version": "10.3.0"
                    }
                  },
                  "RouteTableAssociation": {
                    "id": "RouteTableAssociation",
                    "path": "aws-ecs-integ/Vpc/PrivateSubnet1/RouteTableAssociation",
                    "attributes": {
                      "aws:cdk:cloudformation:type": "AWS::EC2::SubnetRouteTableAssociation",
                      "aws:cdk:cloudformation:props": {
                        "routeTableId": {
                          "Ref": "VpcPrivateSubnet1RouteTableB2C5B500"
                        },
                        "subnetId": {
                          "Ref": "VpcPrivateSubnet1Subnet536B997A"
                        }
                      }
                    },
                    "constructInfo": {
                      "fqn": "constructs.Construct",
                      "version": "10.3.0"
                    }
                  },
                  "DefaultRoute": {
                    "id": "DefaultRoute",
                    "path": "aws-ecs-integ/Vpc/PrivateSubnet1/DefaultRoute",
                    "attributes": {
                      "aws:cdk:cloudformation:type": "AWS::EC2::Route",
                      "aws:cdk:cloudformation:props": {
                        "destinationCidrBlock": "0.0.0.0/0",
                        "natGatewayId": {
                          "Ref": "VpcPublicSubnet1NATGateway4D7517AA"
                        },
                        "routeTableId": {
                          "Ref": "VpcPrivateSubnet1RouteTableB2C5B500"
                        }
                      }
                    },
                    "constructInfo": {
                      "fqn": "constructs.Construct",
                      "version": "10.3.0"
                    }
                  }
                },
                "constructInfo": {
                  "fqn": "constructs.Construct",
                  "version": "10.3.0"
                }
              },
              "PrivateSubnet2": {
                "id": "PrivateSubnet2",
                "path": "aws-ecs-integ/Vpc/PrivateSubnet2",
                "children": {
                  "Subnet": {
                    "id": "Subnet",
                    "path": "aws-ecs-integ/Vpc/PrivateSubnet2/Subnet",
                    "attributes": {
                      "aws:cdk:cloudformation:type": "AWS::EC2::Subnet",
                      "aws:cdk:cloudformation:props": {
                        "availabilityZone": {
                          "Fn::Select": [
                            1,
                            {
                              "Fn::GetAZs": ""
                            }
                          ]
                        },
                        "cidrBlock": "10.0.192.0/18",
                        "mapPublicIpOnLaunch": false,
                        "tags": [
                          {
                            "key": "aws-cdk:subnet-name",
                            "value": "Private"
                          },
                          {
                            "key": "aws-cdk:subnet-type",
                            "value": "Private"
                          },
                          {
                            "key": "Name",
                            "value": "aws-ecs-integ/Vpc/PrivateSubnet2"
                          }
                        ],
                        "vpcId": {
                          "Ref": "Vpc8378EB38"
                        }
                      }
                    },
                    "constructInfo": {
                      "fqn": "constructs.Construct",
                      "version": "10.3.0"
                    }
                  },
                  "Acl": {
                    "id": "Acl",
                    "path": "aws-ecs-integ/Vpc/PrivateSubnet2/Acl",
                    "constructInfo": {
                      "fqn": "constructs.Construct",
                      "version": "10.3.0"
                    }
                  },
                  "RouteTable": {
                    "id": "RouteTable",
                    "path": "aws-ecs-integ/Vpc/PrivateSubnet2/RouteTable",
                    "attributes": {
                      "aws:cdk:cloudformation:type": "AWS::EC2::RouteTable",
                      "aws:cdk:cloudformation:props": {
                        "tags": [
                          {
                            "key": "Name",
                            "value": "aws-ecs-integ/Vpc/PrivateSubnet2"
                          }
                        ],
                        "vpcId": {
                          "Ref": "Vpc8378EB38"
                        }
                      }
                    },
                    "constructInfo": {
                      "fqn": "constructs.Construct",
                      "version": "10.3.0"
                    }
                  },
                  "RouteTableAssociation": {
                    "id": "RouteTableAssociation",
                    "path": "aws-ecs-integ/Vpc/PrivateSubnet2/RouteTableAssociation",
                    "attributes": {
                      "aws:cdk:cloudformation:type": "AWS::EC2::SubnetRouteTableAssociation",
                      "aws:cdk:cloudformation:props": {
                        "routeTableId": {
                          "Ref": "VpcPrivateSubnet2RouteTableA678073B"
                        },
                        "subnetId": {
                          "Ref": "VpcPrivateSubnet2Subnet3788AAA1"
                        }
                      }
                    },
                    "constructInfo": {
                      "fqn": "constructs.Construct",
                      "version": "10.3.0"
                    }
                  },
                  "DefaultRoute": {
                    "id": "DefaultRoute",
                    "path": "aws-ecs-integ/Vpc/PrivateSubnet2/DefaultRoute",
                    "attributes": {
                      "aws:cdk:cloudformation:type": "AWS::EC2::Route",
                      "aws:cdk:cloudformation:props": {
                        "destinationCidrBlock": "0.0.0.0/0",
                        "natGatewayId": {
                          "Ref": "VpcPublicSubnet2NATGateway9182C01D"
                        },
                        "routeTableId": {
                          "Ref": "VpcPrivateSubnet2RouteTableA678073B"
                        }
                      }
                    },
                    "constructInfo": {
                      "fqn": "constructs.Construct",
                      "version": "10.3.0"
                    }
                  }
                },
                "constructInfo": {
                  "fqn": "constructs.Construct",
                  "version": "10.3.0"
                }
              },
              "IGW": {
                "id": "IGW",
                "path": "aws-ecs-integ/Vpc/IGW",
                "attributes": {
                  "aws:cdk:cloudformation:type": "AWS::EC2::InternetGateway",
                  "aws:cdk:cloudformation:props": {
                    "tags": [
                      {
                        "key": "Name",
                        "value": "aws-ecs-integ/Vpc"
                      }
                    ]
                  }
                },
                "constructInfo": {
                  "fqn": "constructs.Construct",
                  "version": "10.3.0"
                }
              },
              "VPCGW": {
                "id": "VPCGW",
                "path": "aws-ecs-integ/Vpc/VPCGW",
                "attributes": {
                  "aws:cdk:cloudformation:type": "AWS::EC2::VPCGatewayAttachment",
                  "aws:cdk:cloudformation:props": {
                    "internetGatewayId": {
                      "Ref": "VpcIGWD7BA715C"
                    },
                    "vpcId": {
                      "Ref": "Vpc8378EB38"
                    }
                  }
                },
                "constructInfo": {
                  "fqn": "constructs.Construct",
                  "version": "10.3.0"
                }
              }
            },
            "constructInfo": {
              "fqn": "constructs.Construct",
              "version": "10.3.0"
            }
          },
          "EcsCluster": {
            "id": "EcsCluster",
            "path": "aws-ecs-integ/EcsCluster",
            "children": {
              "Resource": {
                "id": "Resource",
                "path": "aws-ecs-integ/EcsCluster/Resource",
                "attributes": {
                  "aws:cdk:cloudformation:type": "AWS::ECS::Cluster",
                  "aws:cdk:cloudformation:props": {}
                },
                "constructInfo": {
                  "fqn": "constructs.Construct",
                  "version": "10.3.0"
                }
              },
              "DefaultAutoScalingGroup": {
                "id": "DefaultAutoScalingGroup",
                "path": "aws-ecs-integ/EcsCluster/DefaultAutoScalingGroup",
                "children": {
                  "InstanceSecurityGroup": {
                    "id": "InstanceSecurityGroup",
                    "path": "aws-ecs-integ/EcsCluster/DefaultAutoScalingGroup/InstanceSecurityGroup",
                    "children": {
                      "Resource": {
                        "id": "Resource",
                        "path": "aws-ecs-integ/EcsCluster/DefaultAutoScalingGroup/InstanceSecurityGroup/Resource",
                        "attributes": {
                          "aws:cdk:cloudformation:type": "AWS::EC2::SecurityGroup",
                          "aws:cdk:cloudformation:props": {
                            "groupDescription": "aws-ecs-integ/EcsCluster/DefaultAutoScalingGroup/InstanceSecurityGroup",
                            "securityGroupEgress": [
                              {
                                "cidrIp": "0.0.0.0/0",
                                "description": "Allow all outbound traffic by default",
                                "ipProtocol": "-1"
                              }
                            ],
                            "tags": [
                              {
                                "key": "Name",
                                "value": "aws-ecs-integ/EcsCluster/DefaultAutoScalingGroup"
                              }
                            ],
                            "vpcId": {
                              "Ref": "Vpc8378EB38"
                            }
                          }
                        },
                        "constructInfo": {
                          "fqn": "constructs.Construct",
                          "version": "10.3.0"
                        }
                      }
                    },
                    "constructInfo": {
                      "fqn": "constructs.Construct",
                      "version": "10.3.0"
                    }
                  },
                  "InstanceRole": {
                    "id": "InstanceRole",
                    "path": "aws-ecs-integ/EcsCluster/DefaultAutoScalingGroup/InstanceRole",
                    "children": {
                      "ImportInstanceRole": {
                        "id": "ImportInstanceRole",
                        "path": "aws-ecs-integ/EcsCluster/DefaultAutoScalingGroup/InstanceRole/ImportInstanceRole",
                        "constructInfo": {
                          "fqn": "constructs.Construct",
                          "version": "10.3.0"
                        }
                      },
                      "Resource": {
                        "id": "Resource",
                        "path": "aws-ecs-integ/EcsCluster/DefaultAutoScalingGroup/InstanceRole/Resource",
                        "attributes": {
                          "aws:cdk:cloudformation:type": "AWS::IAM::Role",
                          "aws:cdk:cloudformation:props": {
                            "assumeRolePolicyDocument": {
                              "Statement": [
                                {
                                  "Action": "sts:AssumeRole",
                                  "Effect": "Allow",
                                  "Principal": {
                                    "Service": "ec2.amazonaws.com"
                                  }
                                }
                              ],
                              "Version": "2012-10-17"
                            },
                            "tags": [
                              {
                                "key": "Name",
                                "value": "aws-ecs-integ/EcsCluster/DefaultAutoScalingGroup"
                              }
                            ]
                          }
                        },
                        "constructInfo": {
                          "fqn": "constructs.Construct",
                          "version": "10.3.0"
                        }
                      },
                      "DefaultPolicy": {
                        "id": "DefaultPolicy",
                        "path": "aws-ecs-integ/EcsCluster/DefaultAutoScalingGroup/InstanceRole/DefaultPolicy",
                        "children": {
                          "Resource": {
                            "id": "Resource",
                            "path": "aws-ecs-integ/EcsCluster/DefaultAutoScalingGroup/InstanceRole/DefaultPolicy/Resource",
                            "attributes": {
                              "aws:cdk:cloudformation:type": "AWS::IAM::Policy",
                              "aws:cdk:cloudformation:props": {
                                "policyDocument": {
                                  "Statement": [
                                    {
                                      "Action": [
                                        "ecs:DeregisterContainerInstance",
                                        "ecs:RegisterContainerInstance",
                                        "ecs:Submit*"
                                      ],
                                      "Effect": "Allow",
                                      "Resource": {
                                        "Fn::GetAtt": [
                                          "EcsCluster97242B84",
                                          "Arn"
                                        ]
                                      }
                                    },
                                    {
                                      "Action": [
                                        "ecs:Poll",
                                        "ecs:StartTelemetrySession"
                                      ],
                                      "Condition": {
                                        "ArnEquals": {
                                          "ecs:cluster": {
                                            "Fn::GetAtt": [
                                              "EcsCluster97242B84",
                                              "Arn"
                                            ]
                                          }
                                        }
                                      },
                                      "Effect": "Allow",
                                      "Resource": "*"
                                    },
                                    {
                                      "Action": [
                                        "ecr:GetAuthorizationToken",
                                        "ecs:DiscoverPollEndpoint",
                                        "logs:CreateLogStream",
                                        "logs:PutLogEvents"
                                      ],
                                      "Effect": "Allow",
                                      "Resource": "*"
                                    }
                                  ],
                                  "Version": "2012-10-17"
                                },
                                "policyName": "EcsClusterDefaultAutoScalingGroupInstanceRoleDefaultPolicy04DC6C80",
                                "roles": [
                                  {
                                    "Ref": "EcsClusterDefaultAutoScalingGroupInstanceRole3C026863"
                                  }
                                ]
                              }
                            },
                            "constructInfo": {
                              "fqn": "constructs.Construct",
                              "version": "10.3.0"
                            }
                          }
                        },
                        "constructInfo": {
                          "fqn": "constructs.Construct",
                          "version": "10.3.0"
                        }
                      }
                    },
                    "constructInfo": {
                      "fqn": "constructs.Construct",
                      "version": "10.3.0"
                    }
                  },
                  "InstanceProfile": {
                    "id": "InstanceProfile",
                    "path": "aws-ecs-integ/EcsCluster/DefaultAutoScalingGroup/InstanceProfile",
                    "attributes": {
                      "aws:cdk:cloudformation:type": "AWS::IAM::InstanceProfile",
                      "aws:cdk:cloudformation:props": {
                        "roles": [
                          {
                            "Ref": "EcsClusterDefaultAutoScalingGroupInstanceRole3C026863"
                          }
                        ]
                      }
                    },
                    "constructInfo": {
                      "fqn": "constructs.Construct",
                      "version": "10.3.0"
                    }
                  },
                  "ImportedInstanceProfile": {
                    "id": "ImportedInstanceProfile",
                    "path": "aws-ecs-integ/EcsCluster/DefaultAutoScalingGroup/ImportedInstanceProfile",
                    "constructInfo": {
                      "fqn": "constructs.Construct",
                      "version": "10.3.0"
                    }
                  },
                  "LaunchTemplate": {
                    "id": "LaunchTemplate",
                    "path": "aws-ecs-integ/EcsCluster/DefaultAutoScalingGroup/LaunchTemplate",
                    "children": {
                      "Resource": {
                        "id": "Resource",
                        "path": "aws-ecs-integ/EcsCluster/DefaultAutoScalingGroup/LaunchTemplate/Resource",
                        "attributes": {
                          "aws:cdk:cloudformation:type": "AWS::EC2::LaunchTemplate",
                          "aws:cdk:cloudformation:props": {
                            "launchTemplateData": {
                              "iamInstanceProfile": {
                                "arn": {
                                  "Fn::GetAtt": [
                                    "EcsClusterDefaultAutoScalingGroupInstanceProfile2CE606B3",
                                    "Arn"
                                  ]
                                }
                              },
                              "imageId": {
                                "Ref": "SsmParameterValueawsserviceecsoptimizedamiamazonlinux2recommendedimageidC96584B6F00A464EAD1953AFF4B05118Parameter"
                              },
                              "instanceType": "t2.micro",
                              "monitoring": {
                                "enabled": false
                              },
                              "securityGroupIds": [
                                {
                                  "Fn::GetAtt": [
                                    "EcsClusterDefaultAutoScalingGroupInstanceSecurityGroup912E1231",
                                    "GroupId"
                                  ]
                                }
                              ],
                              "tagSpecifications": [
                                {
                                  "resourceType": "instance",
                                  "tags": [
                                    {
                                      "key": "Name",
                                      "value": "aws-ecs-integ/EcsCluster/DefaultAutoScalingGroup/LaunchTemplate"
                                    }
                                  ]
                                },
                                {
                                  "resourceType": "volume",
                                  "tags": [
                                    {
                                      "key": "Name",
                                      "value": "aws-ecs-integ/EcsCluster/DefaultAutoScalingGroup/LaunchTemplate"
                                    }
                                  ]
                                }
                              ],
                              "userData": {
                                "Fn::Base64": {
                                  "Fn::Join": [
                                    "",
                                    [
                                      "#!/bin/bash\necho ECS_CLUSTER=",
                                      {
                                        "Ref": "EcsCluster97242B84"
                                      },
                                      " >> /etc/ecs/ecs.config\nsudo iptables --insert FORWARD 1 --in-interface docker+ --destination 169.254.169.254/32 --jump DROP\nsudo service iptables save\necho ECS_AWSVPC_BLOCK_IMDS=true >> /etc/ecs/ecs.config"
                                    ]
                                  ]
                                }
                              }
                            },
                            "tagSpecifications": [
                              {
                                "resourceType": "launch-template",
                                "tags": [
                                  {
                                    "key": "Name",
                                    "value": "aws-ecs-integ/EcsCluster/DefaultAutoScalingGroup/LaunchTemplate"
                                  }
                                ]
                              }
                            ]
                          }
                        },
                        "constructInfo": {
                          "fqn": "constructs.Construct",
                          "version": "10.3.0"
                        }
                      }
                    },
                    "constructInfo": {
                      "fqn": "constructs.Construct",
                      "version": "10.3.0"
                    }
                  },
                  "ASG": {
                    "id": "ASG",
                    "path": "aws-ecs-integ/EcsCluster/DefaultAutoScalingGroup/ASG",
                    "attributes": {
                      "aws:cdk:cloudformation:type": "AWS::AutoScaling::AutoScalingGroup",
                      "aws:cdk:cloudformation:props": {
                        "launchTemplate": {
                          "launchTemplateId": {
                            "Ref": "EcsClusterDefaultAutoScalingGroupLaunchTemplate3719972A"
                          },
                          "version": {
                            "Fn::GetAtt": [
                              "EcsClusterDefaultAutoScalingGroupLaunchTemplate3719972A",
                              "LatestVersionNumber"
                            ]
                          }
                        },
                        "maxSize": "1",
                        "minSize": "1",
                        "tags": [
                          {
                            "key": "Name",
                            "value": "aws-ecs-integ/EcsCluster/DefaultAutoScalingGroup",
                            "propagateAtLaunch": true
                          }
                        ],
                        "vpcZoneIdentifier": [
                          {
                            "Ref": "VpcPrivateSubnet1Subnet536B997A"
                          },
                          {
                            "Ref": "VpcPrivateSubnet2Subnet3788AAA1"
                          }
                        ]
                      }
                    },
                    "constructInfo": {
                      "fqn": "constructs.Construct",
                      "version": "10.3.0"
                    }
                  },
                  "DrainECSHook": {
                    "id": "DrainECSHook",
                    "path": "aws-ecs-integ/EcsCluster/DefaultAutoScalingGroup/DrainECSHook",
                    "children": {
                      "Function": {
                        "id": "Function",
                        "path": "aws-ecs-integ/EcsCluster/DefaultAutoScalingGroup/DrainECSHook/Function",
                        "children": {
                          "ServiceRole": {
                            "id": "ServiceRole",
                            "path": "aws-ecs-integ/EcsCluster/DefaultAutoScalingGroup/DrainECSHook/Function/ServiceRole",
                            "children": {
                              "ImportServiceRole": {
                                "id": "ImportServiceRole",
                                "path": "aws-ecs-integ/EcsCluster/DefaultAutoScalingGroup/DrainECSHook/Function/ServiceRole/ImportServiceRole",
                                "constructInfo": {
                                  "fqn": "constructs.Construct",
                                  "version": "10.3.0"
                                }
                              },
                              "Resource": {
                                "id": "Resource",
                                "path": "aws-ecs-integ/EcsCluster/DefaultAutoScalingGroup/DrainECSHook/Function/ServiceRole/Resource",
                                "attributes": {
                                  "aws:cdk:cloudformation:type": "AWS::IAM::Role",
                                  "aws:cdk:cloudformation:props": {
                                    "assumeRolePolicyDocument": {
                                      "Statement": [
                                        {
                                          "Action": "sts:AssumeRole",
                                          "Effect": "Allow",
                                          "Principal": {
                                            "Service": "lambda.amazonaws.com"
                                          }
                                        }
                                      ],
                                      "Version": "2012-10-17"
                                    },
                                    "managedPolicyArns": [
                                      {
                                        "Fn::Join": [
                                          "",
                                          [
                                            "arn:",
                                            {
                                              "Ref": "AWS::Partition"
                                            },
                                            ":iam::aws:policy/service-role/AWSLambdaBasicExecutionRole"
                                          ]
                                        ]
                                      }
                                    ],
                                    "tags": [
                                      {
                                        "key": "Name",
                                        "value": "aws-ecs-integ/EcsCluster/DefaultAutoScalingGroup"
                                      }
                                    ]
                                  }
                                },
                                "constructInfo": {
                                  "fqn": "constructs.Construct",
                                  "version": "10.3.0"
                                }
                              },
                              "DefaultPolicy": {
                                "id": "DefaultPolicy",
                                "path": "aws-ecs-integ/EcsCluster/DefaultAutoScalingGroup/DrainECSHook/Function/ServiceRole/DefaultPolicy",
                                "children": {
                                  "Resource": {
                                    "id": "Resource",
                                    "path": "aws-ecs-integ/EcsCluster/DefaultAutoScalingGroup/DrainECSHook/Function/ServiceRole/DefaultPolicy/Resource",
                                    "attributes": {
                                      "aws:cdk:cloudformation:type": "AWS::IAM::Policy",
                                      "aws:cdk:cloudformation:props": {
                                        "policyDocument": {
                                          "Statement": [
                                            {
                                              "Action": [
                                                "ec2:DescribeHosts",
                                                "ec2:DescribeInstanceAttribute",
                                                "ec2:DescribeInstanceStatus",
                                                "ec2:DescribeInstances"
                                              ],
                                              "Effect": "Allow",
                                              "Resource": "*"
                                            },
                                            {
                                              "Action": "autoscaling:CompleteLifecycleAction",
                                              "Effect": "Allow",
                                              "Resource": {
                                                "Fn::Join": [
                                                  "",
                                                  [
                                                    "arn:",
                                                    {
                                                      "Ref": "AWS::Partition"
                                                    },
                                                    ":autoscaling:",
                                                    {
                                                      "Ref": "AWS::Region"
                                                    },
                                                    ":",
                                                    {
                                                      "Ref": "AWS::AccountId"
                                                    },
                                                    ":autoScalingGroup:*:autoScalingGroupName/",
                                                    {
                                                      "Ref": "EcsClusterDefaultAutoScalingGroupASGC1A785DB"
                                                    }
                                                  ]
                                                ]
                                              }
                                            },
                                            {
                                              "Action": [
                                                "ecs:DescribeContainerInstances",
                                                "ecs:DescribeTasks",
                                                "ecs:ListTasks",
                                                "ecs:UpdateContainerInstancesState"
                                              ],
                                              "Condition": {
                                                "ArnEquals": {
                                                  "ecs:cluster": {
                                                    "Fn::GetAtt": [
                                                      "EcsCluster97242B84",
                                                      "Arn"
                                                    ]
                                                  }
                                                }
                                              },
                                              "Effect": "Allow",
                                              "Resource": "*"
                                            },
                                            {
                                              "Action": [
                                                "ecs:ListContainerInstances",
                                                "ecs:SubmitContainerStateChange",
                                                "ecs:SubmitTaskStateChange"
                                              ],
                                              "Effect": "Allow",
                                              "Resource": {
                                                "Fn::GetAtt": [
                                                  "EcsCluster97242B84",
                                                  "Arn"
                                                ]
                                              }
                                            }
                                          ],
                                          "Version": "2012-10-17"
                                        },
                                        "policyName": "EcsClusterDefaultAutoScalingGroupDrainECSHookFunctionServiceRoleDefaultPolicyA45BF396",
                                        "roles": [
                                          {
                                            "Ref": "EcsClusterDefaultAutoScalingGroupDrainECSHookFunctionServiceRole94543EDA"
                                          }
                                        ]
                                      }
                                    },
                                    "constructInfo": {
                                      "fqn": "constructs.Construct",
                                      "version": "10.3.0"
                                    }
                                  }
                                },
                                "constructInfo": {
                                  "fqn": "constructs.Construct",
                                  "version": "10.3.0"
                                }
                              }
                            },
                            "constructInfo": {
                              "fqn": "constructs.Construct",
                              "version": "10.3.0"
                            }
                          },
                          "Resource": {
                            "id": "Resource",
                            "path": "aws-ecs-integ/EcsCluster/DefaultAutoScalingGroup/DrainECSHook/Function/Resource",
                            "attributes": {
                              "aws:cdk:cloudformation:type": "AWS::Lambda::Function",
                              "aws:cdk:cloudformation:props": {
                                "code": {
                                  "zipFile": "import boto3, json, os, time\n\necs = boto3.client('ecs')\nautoscaling = boto3.client('autoscaling')\n\n\ndef lambda_handler(event, context):\n  print(json.dumps(dict(event, ResponseURL='...')))\n  cluster = os.environ['CLUSTER']\n  snsTopicArn = event['Records'][0]['Sns']['TopicArn']\n  lifecycle_event = json.loads(event['Records'][0]['Sns']['Message'])\n  instance_id = lifecycle_event.get('EC2InstanceId')\n  if not instance_id:\n    print('Got event without EC2InstanceId: %s', json.dumps(dict(event, ResponseURL='...')))\n    return\n\n  instance_arn = container_instance_arn(cluster, instance_id)\n  print('Instance %s has container instance ARN %s' % (lifecycle_event['EC2InstanceId'], instance_arn))\n\n  if not instance_arn:\n    return\n\n  task_arns = container_instance_task_arns(cluster, instance_arn)\n\n  if task_arns:\n    print('Instance ARN %s has task ARNs %s' % (instance_arn, ', '.join(task_arns)))\n\n  while has_tasks(cluster, instance_arn, task_arns):\n    time.sleep(10)\n\n  try:\n    print('Terminating instance %s' % instance_id)\n    autoscaling.complete_lifecycle_action(\n        LifecycleActionResult='CONTINUE',\n        **pick(lifecycle_event, 'LifecycleHookName', 'LifecycleActionToken', 'AutoScalingGroupName'))\n  except Exception as e:\n    # Lifecycle action may have already completed.\n    print(str(e))\n\n\ndef container_instance_arn(cluster, instance_id):\n  \"\"\"Turn an instance ID into a container instance ARN.\"\"\"\n  arns = ecs.list_container_instances(cluster=cluster, filter='ec2InstanceId==' + instance_id)['containerInstanceArns']\n  if not arns:\n    return None\n  return arns[0]\n\ndef container_instance_task_arns(cluster, instance_arn):\n  \"\"\"Fetch tasks for a container instance ARN.\"\"\"\n  arns = ecs.list_tasks(cluster=cluster, containerInstance=instance_arn)['taskArns']\n  return arns\n\ndef has_tasks(cluster, instance_arn, task_arns):\n  \"\"\"Return True if the instance is running tasks for the given cluster.\"\"\"\n  instances = ecs.describe_container_instances(cluster=cluster, containerInstances=[instance_arn])['containerInstances']\n  if not instances:\n    return False\n  instance = instances[0]\n\n  if instance['status'] == 'ACTIVE':\n    # Start draining, then try again later\n    set_container_instance_to_draining(cluster, instance_arn)\n    return True\n\n  task_count = None\n\n  if task_arns:\n    # Fetch details for tasks running on the container instance\n    tasks = ecs.describe_tasks(cluster=cluster, tasks=task_arns)['tasks']\n    if tasks:\n      # Consider any non-stopped tasks as running\n      task_count = sum(task['lastStatus'] != 'STOPPED' for task in tasks) + instance['pendingTasksCount']\n\n  if not task_count:\n    # Fallback to instance task counts if detailed task information is unavailable\n    task_count = instance['runningTasksCount'] + instance['pendingTasksCount']\n\n  print('Instance %s has %s tasks' % (instance_arn, task_count))\n\n  return task_count > 0\n\ndef set_container_instance_to_draining(cluster, instance_arn):\n  ecs.update_container_instances_state(\n      cluster=cluster,\n      containerInstances=[instance_arn], status='DRAINING')\n\n\ndef pick(dct, *keys):\n  \"\"\"Pick a subset of a dict.\"\"\"\n  return {k: v for k, v in dct.items() if k in keys}\n"
                                },
                                "environment": {
                                  "variables": {
                                    "CLUSTER": {
                                      "Ref": "EcsCluster97242B84"
                                    }
                                  }
                                },
                                "handler": "index.lambda_handler",
                                "role": {
                                  "Fn::GetAtt": [
                                    "EcsClusterDefaultAutoScalingGroupDrainECSHookFunctionServiceRole94543EDA",
                                    "Arn"
                                  ]
                                },
                                "runtime": "python3.9",
                                "tags": [
                                  {
                                    "key": "Name",
                                    "value": "aws-ecs-integ/EcsCluster/DefaultAutoScalingGroup"
                                  }
                                ],
                                "timeout": 310
                              }
                            },
                            "constructInfo": {
                              "fqn": "constructs.Construct",
                              "version": "10.3.0"
                            }
                          },
                          "AllowInvoke:awsecsintegEcsClusterDefaultAutoScalingGroupLifecycleHookDrainHookTopic7A89925A": {
                            "id": "AllowInvoke:awsecsintegEcsClusterDefaultAutoScalingGroupLifecycleHookDrainHookTopic7A89925A",
                            "path": "aws-ecs-integ/EcsCluster/DefaultAutoScalingGroup/DrainECSHook/Function/AllowInvoke:awsecsintegEcsClusterDefaultAutoScalingGroupLifecycleHookDrainHookTopic7A89925A",
                            "attributes": {
                              "aws:cdk:cloudformation:type": "AWS::Lambda::Permission",
                              "aws:cdk:cloudformation:props": {
                                "action": "lambda:InvokeFunction",
                                "functionName": {
                                  "Fn::GetAtt": [
                                    "EcsClusterDefaultAutoScalingGroupDrainECSHookFunctionE17A5F5E",
                                    "Arn"
                                  ]
                                },
                                "principal": "sns.amazonaws.com",
                                "sourceArn": {
                                  "Ref": "EcsClusterDefaultAutoScalingGroupLifecycleHookDrainHookTopicACD2D4A4"
                                }
                              }
                            },
                            "constructInfo": {
                              "fqn": "constructs.Construct",
                              "version": "10.3.0"
                            }
                          },
                          "Topic": {
                            "id": "Topic",
                            "path": "aws-ecs-integ/EcsCluster/DefaultAutoScalingGroup/DrainECSHook/Function/Topic",
                            "children": {
                              "Resource": {
                                "id": "Resource",
                                "path": "aws-ecs-integ/EcsCluster/DefaultAutoScalingGroup/DrainECSHook/Function/Topic/Resource",
                                "attributes": {
                                  "aws:cdk:cloudformation:type": "AWS::SNS::Subscription",
                                  "aws:cdk:cloudformation:props": {
                                    "endpoint": {
                                      "Fn::GetAtt": [
                                        "EcsClusterDefaultAutoScalingGroupDrainECSHookFunctionE17A5F5E",
                                        "Arn"
                                      ]
                                    },
                                    "protocol": "lambda",
                                    "topicArn": {
                                      "Ref": "EcsClusterDefaultAutoScalingGroupLifecycleHookDrainHookTopicACD2D4A4"
                                    }
                                  }
                                },
                                "constructInfo": {
                                  "fqn": "constructs.Construct",
                                  "version": "10.3.0"
                                }
                              }
                            },
                            "constructInfo": {
                              "fqn": "constructs.Construct",
                              "version": "10.3.0"
                            }
                          }
                        },
                        "constructInfo": {
                          "fqn": "constructs.Construct",
                          "version": "10.3.0"
                        }
                      }
                    },
                    "constructInfo": {
                      "fqn": "constructs.Construct",
                      "version": "10.3.0"
                    }
                  },
                  "LifecycleHookDrainHook": {
                    "id": "LifecycleHookDrainHook",
                    "path": "aws-ecs-integ/EcsCluster/DefaultAutoScalingGroup/LifecycleHookDrainHook",
                    "children": {
                      "Topic": {
                        "id": "Topic",
                        "path": "aws-ecs-integ/EcsCluster/DefaultAutoScalingGroup/LifecycleHookDrainHook/Topic",
                        "children": {
                          "Resource": {
                            "id": "Resource",
                            "path": "aws-ecs-integ/EcsCluster/DefaultAutoScalingGroup/LifecycleHookDrainHook/Topic/Resource",
                            "attributes": {
                              "aws:cdk:cloudformation:type": "AWS::SNS::Topic",
                              "aws:cdk:cloudformation:props": {
                                "tags": [
                                  {
                                    "key": "Name",
                                    "value": "aws-ecs-integ/EcsCluster/DefaultAutoScalingGroup"
                                  }
                                ]
                              }
                            },
                            "constructInfo": {
                              "fqn": "constructs.Construct",
                              "version": "10.3.0"
                            }
                          }
                        },
                        "constructInfo": {
                          "fqn": "constructs.Construct",
                          "version": "10.3.0"
                        }
                      },
                      "Role": {
                        "id": "Role",
                        "path": "aws-ecs-integ/EcsCluster/DefaultAutoScalingGroup/LifecycleHookDrainHook/Role",
                        "children": {
                          "ImportRole": {
                            "id": "ImportRole",
                            "path": "aws-ecs-integ/EcsCluster/DefaultAutoScalingGroup/LifecycleHookDrainHook/Role/ImportRole",
                            "constructInfo": {
                              "fqn": "constructs.Construct",
                              "version": "10.3.0"
                            }
                          },
                          "Resource": {
                            "id": "Resource",
                            "path": "aws-ecs-integ/EcsCluster/DefaultAutoScalingGroup/LifecycleHookDrainHook/Role/Resource",
                            "attributes": {
                              "aws:cdk:cloudformation:type": "AWS::IAM::Role",
                              "aws:cdk:cloudformation:props": {
                                "assumeRolePolicyDocument": {
                                  "Statement": [
                                    {
                                      "Action": "sts:AssumeRole",
                                      "Effect": "Allow",
                                      "Principal": {
                                        "Service": "autoscaling.amazonaws.com"
                                      }
                                    }
                                  ],
                                  "Version": "2012-10-17"
                                },
                                "tags": [
                                  {
                                    "key": "Name",
                                    "value": "aws-ecs-integ/EcsCluster/DefaultAutoScalingGroup"
                                  }
                                ]
                              }
                            },
                            "constructInfo": {
                              "fqn": "constructs.Construct",
                              "version": "10.3.0"
                            }
                          },
                          "DefaultPolicy": {
                            "id": "DefaultPolicy",
                            "path": "aws-ecs-integ/EcsCluster/DefaultAutoScalingGroup/LifecycleHookDrainHook/Role/DefaultPolicy",
                            "children": {
                              "Resource": {
                                "id": "Resource",
                                "path": "aws-ecs-integ/EcsCluster/DefaultAutoScalingGroup/LifecycleHookDrainHook/Role/DefaultPolicy/Resource",
                                "attributes": {
                                  "aws:cdk:cloudformation:type": "AWS::IAM::Policy",
                                  "aws:cdk:cloudformation:props": {
                                    "policyDocument": {
                                      "Statement": [
                                        {
                                          "Action": "sns:Publish",
                                          "Effect": "Allow",
                                          "Resource": {
                                            "Ref": "EcsClusterDefaultAutoScalingGroupLifecycleHookDrainHookTopicACD2D4A4"
                                          }
                                        }
                                      ],
                                      "Version": "2012-10-17"
                                    },
                                    "policyName": "EcsClusterDefaultAutoScalingGroupLifecycleHookDrainHookRoleDefaultPolicy75002F88",
                                    "roles": [
                                      {
                                        "Ref": "EcsClusterDefaultAutoScalingGroupLifecycleHookDrainHookRoleA38EC83B"
                                      }
                                    ]
                                  }
                                },
                                "constructInfo": {
                                  "fqn": "constructs.Construct",
                                  "version": "10.3.0"
                                }
                              }
                            },
                            "constructInfo": {
                              "fqn": "constructs.Construct",
                              "version": "10.3.0"
                            }
                          }
                        },
                        "constructInfo": {
                          "fqn": "constructs.Construct",
                          "version": "10.3.0"
                        }
                      },
                      "Resource": {
                        "id": "Resource",
                        "path": "aws-ecs-integ/EcsCluster/DefaultAutoScalingGroup/LifecycleHookDrainHook/Resource",
                        "attributes": {
                          "aws:cdk:cloudformation:type": "AWS::AutoScaling::LifecycleHook",
                          "aws:cdk:cloudformation:props": {
                            "autoScalingGroupName": {
                              "Ref": "EcsClusterDefaultAutoScalingGroupASGC1A785DB"
                            },
                            "defaultResult": "CONTINUE",
                            "heartbeatTimeout": 300,
                            "lifecycleTransition": "autoscaling:EC2_INSTANCE_TERMINATING",
                            "notificationTargetArn": {
                              "Ref": "EcsClusterDefaultAutoScalingGroupLifecycleHookDrainHookTopicACD2D4A4"
                            },
                            "roleArn": {
                              "Fn::GetAtt": [
                                "EcsClusterDefaultAutoScalingGroupLifecycleHookDrainHookRoleA38EC83B",
                                "Arn"
                              ]
                            }
                          }
                        },
                        "constructInfo": {
                          "fqn": "constructs.Construct",
                          "version": "10.3.0"
                        }
                      }
                    },
                    "constructInfo": {
                      "fqn": "constructs.Construct",
                      "version": "10.3.0"
                    }
                  }
                },
                "constructInfo": {
                  "fqn": "constructs.Construct",
                  "version": "10.3.0"
                }
              }
            },
            "constructInfo": {
              "fqn": "constructs.Construct",
              "version": "10.3.0"
            }
          },
          "SsmParameterValue:--aws--service--ecs--optimized-ami--amazon-linux-2--recommended--image_id:C96584B6-F00A-464E-AD19-53AFF4B05118.Parameter": {
            "id": "SsmParameterValue:--aws--service--ecs--optimized-ami--amazon-linux-2--recommended--image_id:C96584B6-F00A-464E-AD19-53AFF4B05118.Parameter",
            "path": "aws-ecs-integ/SsmParameterValue:--aws--service--ecs--optimized-ami--amazon-linux-2--recommended--image_id:C96584B6-F00A-464E-AD19-53AFF4B05118.Parameter",
            "constructInfo": {
              "fqn": "constructs.Construct",
              "version": "10.3.0"
            }
          },
          "SsmParameterValue:--aws--service--ecs--optimized-ami--amazon-linux-2--recommended--image_id:C96584B6-F00A-464E-AD19-53AFF4B05118": {
            "id": "SsmParameterValue:--aws--service--ecs--optimized-ami--amazon-linux-2--recommended--image_id:C96584B6-F00A-464E-AD19-53AFF4B05118",
            "path": "aws-ecs-integ/SsmParameterValue:--aws--service--ecs--optimized-ami--amazon-linux-2--recommended--image_id:C96584B6-F00A-464E-AD19-53AFF4B05118",
            "constructInfo": {
              "fqn": "constructs.Construct",
              "version": "10.3.0"
            }
          },
          "ExecutionRole": {
            "id": "ExecutionRole",
            "path": "aws-ecs-integ/ExecutionRole",
            "children": {
              "ImportExecutionRole": {
                "id": "ImportExecutionRole",
                "path": "aws-ecs-integ/ExecutionRole/ImportExecutionRole",
                "constructInfo": {
                  "fqn": "constructs.Construct",
                  "version": "10.3.0"
                }
              },
              "Resource": {
                "id": "Resource",
                "path": "aws-ecs-integ/ExecutionRole/Resource",
                "attributes": {
                  "aws:cdk:cloudformation:type": "AWS::IAM::Role",
                  "aws:cdk:cloudformation:props": {
                    "assumeRolePolicyDocument": {
                      "Statement": [
                        {
                          "Action": "sts:AssumeRole",
                          "Effect": "Allow",
                          "Principal": {
                            "Service": "ecs-tasks.amazonaws.com"
                          }
                        }
                      ],
                      "Version": "2012-10-17"
                    },
                    "policies": [
                      {
                        "policyName": "s3Policy",
                        "policyDocument": {
                          "Statement": [
                            {
                              "Action": [
                                "s3:GetBucketLocation",
                                "s3:GetObject"
                              ],
                              "Effect": "Allow",
                              "Resource": "*"
                            }
                          ],
                          "Version": "2012-10-17"
                        }
                      }
                    ]
                  }
                },
                "constructInfo": {
                  "fqn": "constructs.Construct",
                  "version": "10.3.0"
                }
              }
            },
            "constructInfo": {
              "fqn": "constructs.Construct",
              "version": "10.3.0"
            }
          },
          "TaskDefinition": {
            "id": "TaskDefinition",
            "path": "aws-ecs-integ/TaskDefinition",
            "children": {
              "TaskRole": {
                "id": "TaskRole",
                "path": "aws-ecs-integ/TaskDefinition/TaskRole",
                "children": {
                  "ImportTaskRole": {
                    "id": "ImportTaskRole",
                    "path": "aws-ecs-integ/TaskDefinition/TaskRole/ImportTaskRole",
                    "constructInfo": {
                      "fqn": "constructs.Construct",
                      "version": "10.3.0"
                    }
                  },
                  "Resource": {
                    "id": "Resource",
                    "path": "aws-ecs-integ/TaskDefinition/TaskRole/Resource",
                    "attributes": {
                      "aws:cdk:cloudformation:type": "AWS::IAM::Role",
                      "aws:cdk:cloudformation:props": {
                        "assumeRolePolicyDocument": {
                          "Statement": [
                            {
                              "Action": "sts:AssumeRole",
                              "Effect": "Allow",
                              "Principal": {
                                "Service": "ecs-tasks.amazonaws.com"
                              }
                            }
                          ],
                          "Version": "2012-10-17"
                        }
                      }
                    },
                    "constructInfo": {
                      "fqn": "constructs.Construct",
                      "version": "10.3.0"
                    }
                  }
                },
                "constructInfo": {
                  "fqn": "constructs.Construct",
                  "version": "10.3.0"
                }
              },
              "Resource": {
                "id": "Resource",
                "path": "aws-ecs-integ/TaskDefinition/Resource",
                "attributes": {
                  "aws:cdk:cloudformation:type": "AWS::ECS::TaskDefinition",
                  "aws:cdk:cloudformation:props": {
                    "containerDefinitions": [
                      {
                        "essential": true,
                        "image": "amazon/amazon-ecs-sample",
                        "memory": 256,
                        "name": "Container",
                        "environmentFiles": [
                          {
                            "type": "s3",
                            "value": {
                              "Fn::Join": [
                                "",
                                [
                                  "arn:",
                                  {
                                    "Ref": "AWS::Partition"
                                  },
                                  ":s3:::",
                                  {
                                    "Fn::Sub": "cdk-hnb659fds-assets-${AWS::AccountId}-${AWS::Region}"
                                  },
                                  "/872561bf078edd1685d50c9ff821cdd60d2b2ddfb0013c4087e79bf2bb50724d.env"
                                ]
                              ]
                            }
                          },
                          {
                            "type": "s3",
                            "value": {
                              "Fn::Join": [
                                "",
                                [
                                  "arn:",
                                  {
                                    "Ref": "AWS::Partition"
                                  },
                                  ":s3:::",
                                  {
                                    "Ref": "Bucket83908E77"
                                  },
                                  "/test-envfile.env"
                                ]
                              ]
                            }
                          }
                        ]
                      }
                    ],
                    "executionRoleArn": {
                      "Fn::GetAtt": [
                        "ExecutionRole605A040B",
                        "Arn"
                      ]
                    },
                    "family": "awsecsintegTaskDefinition11DF163D",
                    "networkMode": "awsvpc",
                    "requiresCompatibilities": [
                      "EC2"
                    ],
                    "taskRoleArn": {
                      "Fn::GetAtt": [
                        "TaskDefinitionTaskRoleFD40A61D",
                        "Arn"
                      ]
                    }
                  }
                },
                "constructInfo": {
                  "fqn": "constructs.Construct",
                  "version": "10.3.0"
                }
              }
            },
            "constructInfo": {
              "fqn": "constructs.Construct",
              "version": "10.3.0"
            }
          },
          "EnvFileDeployment": {
            "id": "EnvFileDeployment",
            "path": "aws-ecs-integ/EnvFileDeployment",
            "children": {
              "AwsCliLayer": {
                "id": "AwsCliLayer",
                "path": "aws-ecs-integ/EnvFileDeployment/AwsCliLayer",
                "children": {
                  "Code": {
                    "id": "Code",
                    "path": "aws-ecs-integ/EnvFileDeployment/AwsCliLayer/Code",
                    "children": {
                      "Stage": {
                        "id": "Stage",
                        "path": "aws-ecs-integ/EnvFileDeployment/AwsCliLayer/Code/Stage",
                        "constructInfo": {
                          "fqn": "constructs.Construct",
                          "version": "10.3.0"
                        }
                      },
                      "AssetBucket": {
                        "id": "AssetBucket",
                        "path": "aws-ecs-integ/EnvFileDeployment/AwsCliLayer/Code/AssetBucket",
                        "constructInfo": {
                          "fqn": "constructs.Construct",
                          "version": "10.3.0"
                        }
                      }
                    },
                    "constructInfo": {
                      "fqn": "constructs.Construct",
                      "version": "10.3.0"
                    }
                  },
                  "Resource": {
                    "id": "Resource",
                    "path": "aws-ecs-integ/EnvFileDeployment/AwsCliLayer/Resource",
                    "attributes": {
                      "aws:cdk:cloudformation:type": "AWS::Lambda::LayerVersion",
                      "aws:cdk:cloudformation:props": {
                        "content": {
                          "s3Bucket": {
                            "Fn::Sub": "cdk-hnb659fds-assets-${AWS::AccountId}-${AWS::Region}"
                          },
                          "s3Key": "3322b7049fb0ed2b7cbb644a2ada8d1116ff80c32dca89e6ada846b5de26f961.zip"
                        },
                        "description": "/opt/awscli/aws"
                      }
                    },
                    "constructInfo": {
                      "fqn": "constructs.Construct",
                      "version": "10.3.0"
                    }
                  }
                },
                "constructInfo": {
                  "fqn": "constructs.Construct",
                  "version": "10.3.0"
                }
              },
              "CustomResourceHandler": {
                "id": "CustomResourceHandler",
                "path": "aws-ecs-integ/EnvFileDeployment/CustomResourceHandler",
                "constructInfo": {
                  "fqn": "constructs.Construct",
                  "version": "10.3.0"
                }
              },
              "Asset1": {
                "id": "Asset1",
                "path": "aws-ecs-integ/EnvFileDeployment/Asset1",
                "children": {
                  "Stage": {
                    "id": "Stage",
                    "path": "aws-ecs-integ/EnvFileDeployment/Asset1/Stage",
                    "constructInfo": {
                      "fqn": "constructs.Construct",
                      "version": "10.3.0"
                    }
                  },
                  "AssetBucket": {
                    "id": "AssetBucket",
                    "path": "aws-ecs-integ/EnvFileDeployment/Asset1/AssetBucket",
                    "constructInfo": {
                      "fqn": "constructs.Construct",
                      "version": "10.3.0"
                    }
                  }
                },
                "constructInfo": {
                  "fqn": "constructs.Construct",
                  "version": "10.3.0"
                }
              },
              "CustomResource": {
                "id": "CustomResource",
                "path": "aws-ecs-integ/EnvFileDeployment/CustomResource",
                "children": {
                  "Default": {
                    "id": "Default",
                    "path": "aws-ecs-integ/EnvFileDeployment/CustomResource/Default",
                    "constructInfo": {
                      "fqn": "constructs.Construct",
                      "version": "10.3.0"
                    }
                  }
                },
                "constructInfo": {
                  "fqn": "constructs.Construct",
                  "version": "10.3.0"
                }
              }
            },
            "constructInfo": {
              "fqn": "constructs.Construct",
              "version": "10.3.0"
            }
          },
          "Custom::CDKBucketDeployment8693BB64968944B69AAFB0CC9EB8756C": {
            "id": "Custom::CDKBucketDeployment8693BB64968944B69AAFB0CC9EB8756C",
            "path": "aws-ecs-integ/Custom::CDKBucketDeployment8693BB64968944B69AAFB0CC9EB8756C",
            "children": {
              "ServiceRole": {
                "id": "ServiceRole",
                "path": "aws-ecs-integ/Custom::CDKBucketDeployment8693BB64968944B69AAFB0CC9EB8756C/ServiceRole",
                "children": {
                  "ImportServiceRole": {
                    "id": "ImportServiceRole",
                    "path": "aws-ecs-integ/Custom::CDKBucketDeployment8693BB64968944B69AAFB0CC9EB8756C/ServiceRole/ImportServiceRole",
                    "constructInfo": {
                      "fqn": "constructs.Construct",
                      "version": "10.3.0"
                    }
                  },
                  "Resource": {
                    "id": "Resource",
                    "path": "aws-ecs-integ/Custom::CDKBucketDeployment8693BB64968944B69AAFB0CC9EB8756C/ServiceRole/Resource",
                    "attributes": {
                      "aws:cdk:cloudformation:type": "AWS::IAM::Role",
                      "aws:cdk:cloudformation:props": {
                        "assumeRolePolicyDocument": {
                          "Statement": [
                            {
                              "Action": "sts:AssumeRole",
                              "Effect": "Allow",
                              "Principal": {
                                "Service": "lambda.amazonaws.com"
                              }
                            }
                          ],
                          "Version": "2012-10-17"
                        },
                        "managedPolicyArns": [
                          {
                            "Fn::Join": [
                              "",
                              [
                                "arn:",
                                {
                                  "Ref": "AWS::Partition"
                                },
                                ":iam::aws:policy/service-role/AWSLambdaBasicExecutionRole"
                              ]
                            ]
                          }
                        ]
                      }
                    },
                    "constructInfo": {
                      "fqn": "constructs.Construct",
                      "version": "10.3.0"
                    }
                  },
                  "DefaultPolicy": {
                    "id": "DefaultPolicy",
                    "path": "aws-ecs-integ/Custom::CDKBucketDeployment8693BB64968944B69AAFB0CC9EB8756C/ServiceRole/DefaultPolicy",
                    "children": {
                      "Resource": {
                        "id": "Resource",
                        "path": "aws-ecs-integ/Custom::CDKBucketDeployment8693BB64968944B69AAFB0CC9EB8756C/ServiceRole/DefaultPolicy/Resource",
                        "attributes": {
                          "aws:cdk:cloudformation:type": "AWS::IAM::Policy",
                          "aws:cdk:cloudformation:props": {
                            "policyDocument": {
                              "Statement": [
                                {
                                  "Action": [
                                    "s3:GetBucket*",
                                    "s3:GetObject*",
                                    "s3:List*"
                                  ],
                                  "Effect": "Allow",
                                  "Resource": [
                                    {
                                      "Fn::Join": [
                                        "",
                                        [
                                          "arn:",
                                          {
                                            "Ref": "AWS::Partition"
                                          },
                                          ":s3:::",
                                          {
                                            "Fn::Sub": "cdk-hnb659fds-assets-${AWS::AccountId}-${AWS::Region}"
                                          },
                                          "/*"
                                        ]
                                      ]
                                    },
                                    {
                                      "Fn::Join": [
                                        "",
                                        [
                                          "arn:",
                                          {
                                            "Ref": "AWS::Partition"
                                          },
                                          ":s3:::",
                                          {
                                            "Fn::Sub": "cdk-hnb659fds-assets-${AWS::AccountId}-${AWS::Region}"
                                          }
                                        ]
                                      ]
                                    }
                                  ]
                                },
                                {
                                  "Action": [
                                    "s3:Abort*",
                                    "s3:DeleteObject*",
                                    "s3:GetBucket*",
                                    "s3:GetObject*",
                                    "s3:List*",
                                    "s3:PutObject",
                                    "s3:PutObjectLegalHold",
                                    "s3:PutObjectRetention",
                                    "s3:PutObjectTagging",
                                    "s3:PutObjectVersionTagging"
                                  ],
                                  "Effect": "Allow",
                                  "Resource": [
                                    {
                                      "Fn::GetAtt": [
                                        "Bucket83908E77",
                                        "Arn"
                                      ]
                                    },
                                    {
                                      "Fn::Join": [
                                        "",
                                        [
                                          {
                                            "Fn::GetAtt": [
                                              "Bucket83908E77",
                                              "Arn"
                                            ]
                                          },
                                          "/*"
                                        ]
                                      ]
                                    }
                                  ]
                                }
                              ],
                              "Version": "2012-10-17"
                            },
                            "policyName": "CustomCDKBucketDeployment8693BB64968944B69AAFB0CC9EB8756CServiceRoleDefaultPolicy88902FDF",
                            "roles": [
                              {
                                "Ref": "CustomCDKBucketDeployment8693BB64968944B69AAFB0CC9EB8756CServiceRole89A01265"
                              }
                            ]
                          }
                        },
                        "constructInfo": {
                          "fqn": "constructs.Construct",
                          "version": "10.3.0"
                        }
                      }
                    },
                    "constructInfo": {
                      "fqn": "constructs.Construct",
                      "version": "10.3.0"
                    }
                  }
                },
                "constructInfo": {
                  "fqn": "constructs.Construct",
                  "version": "10.3.0"
                }
              },
              "Code": {
                "id": "Code",
                "path": "aws-ecs-integ/Custom::CDKBucketDeployment8693BB64968944B69AAFB0CC9EB8756C/Code",
                "children": {
                  "Stage": {
                    "id": "Stage",
                    "path": "aws-ecs-integ/Custom::CDKBucketDeployment8693BB64968944B69AAFB0CC9EB8756C/Code/Stage",
                    "constructInfo": {
                      "fqn": "constructs.Construct",
                      "version": "10.3.0"
                    }
                  },
                  "AssetBucket": {
                    "id": "AssetBucket",
                    "path": "aws-ecs-integ/Custom::CDKBucketDeployment8693BB64968944B69AAFB0CC9EB8756C/Code/AssetBucket",
                    "constructInfo": {
                      "fqn": "constructs.Construct",
                      "version": "10.3.0"
                    }
                  }
                },
                "constructInfo": {
                  "fqn": "constructs.Construct",
                  "version": "10.3.0"
                }
              },
              "Resource": {
                "id": "Resource",
                "path": "aws-ecs-integ/Custom::CDKBucketDeployment8693BB64968944B69AAFB0CC9EB8756C/Resource",
                "attributes": {
                  "aws:cdk:cloudformation:type": "AWS::Lambda::Function",
                  "aws:cdk:cloudformation:props": {
                    "code": {
                      "s3Bucket": {
                        "Fn::Sub": "cdk-hnb659fds-assets-${AWS::AccountId}-${AWS::Region}"
                      },
                      "s3Key": "2d56e153cac88d3e0c2f842e8e6f6783b8725bf91f95e0673b4725448a56e96d.zip"
                    },
                    "environment": {
                      "variables": {
                        "AWS_CA_BUNDLE": "/etc/pki/ca-trust/extracted/pem/tls-ca-bundle.pem"
                      }
                    },
                    "handler": "index.handler",
                    "layers": [
                      {
                        "Ref": "EnvFileDeploymentAwsCliLayerA8FC897D"
                      }
                    ],
                    "role": {
                      "Fn::GetAtt": [
                        "CustomCDKBucketDeployment8693BB64968944B69AAFB0CC9EB8756CServiceRole89A01265",
                        "Arn"
                      ]
                    },
                    "runtime": "python3.9",
                    "timeout": 900
                  }
                },
                "constructInfo": {
                  "fqn": "constructs.Construct",
                  "version": "10.3.0"
                }
              }
            },
            "constructInfo": {
              "fqn": "constructs.Construct",
              "version": "10.3.0"
            }
          },
          "Container": {
            "id": "Container",
            "path": "aws-ecs-integ/Container",
            "children": {
              "EnvironmentFile": {
                "id": "EnvironmentFile",
                "path": "aws-ecs-integ/Container/EnvironmentFile",
                "children": {
                  "Stage": {
                    "id": "Stage",
                    "path": "aws-ecs-integ/Container/EnvironmentFile/Stage",
                    "constructInfo": {
                      "fqn": "constructs.Construct",
                      "version": "10.3.0"
                    }
                  },
                  "AssetBucket": {
                    "id": "AssetBucket",
                    "path": "aws-ecs-integ/Container/EnvironmentFile/AssetBucket",
                    "constructInfo": {
                      "fqn": "constructs.Construct",
                      "version": "10.3.0"
                    }
                  }
                },
                "constructInfo": {
                  "fqn": "constructs.Construct",
                  "version": "10.3.0"
                }
              }
            },
            "constructInfo": {
              "fqn": "constructs.Construct",
              "version": "10.3.0"
            }
          },
          "Service": {
            "id": "Service",
            "path": "aws-ecs-integ/Service",
            "children": {
              "Service": {
                "id": "Service",
                "path": "aws-ecs-integ/Service/Service",
                "attributes": {
                  "aws:cdk:cloudformation:type": "AWS::ECS::Service",
                  "aws:cdk:cloudformation:props": {
                    "cluster": {
                      "Ref": "EcsCluster97242B84"
                    },
                    "deploymentConfiguration": {
                      "maximumPercent": 200,
                      "minimumHealthyPercent": 50
                    },
                    "enableEcsManagedTags": false,
                    "launchType": "EC2",
                    "networkConfiguration": {
                      "awsvpcConfiguration": {
                        "assignPublicIp": "DISABLED",
                        "subnets": [
                          {
                            "Ref": "VpcPrivateSubnet1Subnet536B997A"
                          },
                          {
                            "Ref": "VpcPrivateSubnet2Subnet3788AAA1"
                          }
                        ],
                        "securityGroups": [
                          {
                            "Fn::GetAtt": [
                              "ServiceSecurityGroupC96ED6A7",
                              "GroupId"
                            ]
                          }
                        ]
                      }
                    },
                    "schedulingStrategy": "REPLICA",
                    "taskDefinition": {
                      "Ref": "TaskDefinitionB36D86D9"
                    }
                  }
                },
                "constructInfo": {
                  "fqn": "constructs.Construct",
                  "version": "10.3.0"
                }
              },
              "SecurityGroup": {
                "id": "SecurityGroup",
                "path": "aws-ecs-integ/Service/SecurityGroup",
                "children": {
                  "Resource": {
                    "id": "Resource",
                    "path": "aws-ecs-integ/Service/SecurityGroup/Resource",
                    "attributes": {
                      "aws:cdk:cloudformation:type": "AWS::EC2::SecurityGroup",
                      "aws:cdk:cloudformation:props": {
                        "groupDescription": "aws-ecs-integ/Service/SecurityGroup",
                        "securityGroupEgress": [
                          {
                            "cidrIp": "0.0.0.0/0",
                            "description": "Allow all outbound traffic by default",
                            "ipProtocol": "-1"
                          }
                        ],
                        "vpcId": {
                          "Ref": "Vpc8378EB38"
                        }
                      }
                    },
                    "constructInfo": {
                      "fqn": "constructs.Construct",
                      "version": "10.3.0"
                    }
                  }
                },
                "constructInfo": {
                  "fqn": "constructs.Construct",
                  "version": "10.3.0"
                }
              }
            },
            "constructInfo": {
              "fqn": "constructs.Construct",
              "version": "10.3.0"
            }
          },
          "BootstrapVersion": {
            "id": "BootstrapVersion",
            "path": "aws-ecs-integ/BootstrapVersion",
            "constructInfo": {
              "fqn": "constructs.Construct",
              "version": "10.3.0"
            }
          },
          "CheckBootstrapVersion": {
            "id": "CheckBootstrapVersion",
            "path": "aws-ecs-integ/CheckBootstrapVersion",
            "constructInfo": {
              "fqn": "constructs.Construct",
              "version": "10.3.0"
            }
          }
        },
        "constructInfo": {
          "fqn": "constructs.Construct",
          "version": "10.3.0"
        }
      },
      "Integ": {
        "id": "Integ",
        "path": "Integ",
        "children": {
          "DefaultTest": {
            "id": "DefaultTest",
            "path": "Integ/DefaultTest",
            "children": {
              "Default": {
                "id": "Default",
                "path": "Integ/DefaultTest/Default",
                "constructInfo": {
                  "fqn": "constructs.Construct",
                  "version": "10.3.0"
                }
              },
              "DeployAssert": {
                "id": "DeployAssert",
                "path": "Integ/DefaultTest/DeployAssert",
                "children": {
                  "BootstrapVersion": {
                    "id": "BootstrapVersion",
                    "path": "Integ/DefaultTest/DeployAssert/BootstrapVersion",
                    "constructInfo": {
                      "fqn": "constructs.Construct",
                      "version": "10.3.0"
                    }
                  },
                  "CheckBootstrapVersion": {
                    "id": "CheckBootstrapVersion",
                    "path": "Integ/DefaultTest/DeployAssert/CheckBootstrapVersion",
                    "constructInfo": {
                      "fqn": "constructs.Construct",
                      "version": "10.3.0"
                    }
                  }
                },
                "constructInfo": {
                  "fqn": "constructs.Construct",
                  "version": "10.3.0"
                }
              }
            },
            "constructInfo": {
              "fqn": "@aws-cdk/integ-tests-alpha.IntegTestCase",
              "version": "0.0.0"
            }
          }
        },
        "constructInfo": {
          "fqn": "@aws-cdk/integ-tests-alpha.IntegTest",
          "version": "0.0.0"
        }
      },
      "Tree": {
        "id": "Tree",
        "path": "Tree",
        "constructInfo": {
          "fqn": "constructs.Construct",
          "version": "10.3.0"
        }
      }
    },
    "constructInfo": {
      "fqn": "constructs.Construct",
      "version": "10.3.0"
    }
  }
}<|MERGE_RESOLUTION|>--- conflicted
+++ resolved
@@ -165,13 +165,8 @@
               }
             },
             "constructInfo": {
-<<<<<<< HEAD
-              "fqn": "constructs.Construct",
-              "version": "10.3.0"
-=======
               "fqn": "aws-cdk-lib.CustomResourceProviderBase",
               "version": "0.0.0"
->>>>>>> ffe46b54
             }
           },
           "Vpc": {
