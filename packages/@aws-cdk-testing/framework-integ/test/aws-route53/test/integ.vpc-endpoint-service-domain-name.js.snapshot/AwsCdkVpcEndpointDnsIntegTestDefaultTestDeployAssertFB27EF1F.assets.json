--- conflicted
+++ resolved
@@ -14,11 +14,7 @@
         }
       }
     },
-<<<<<<< HEAD
-    "367899bfc568253a12a1d8468e51dcf797d7f19a740962ae92e9093ef29d5942": {
-=======
     "2fc782e254f8b9d7552b1e916584eb1ad0a2994840335062dedfac6f491202c8": {
->>>>>>> 0fa3b1ef
       "source": {
         "path": "AwsCdkVpcEndpointDnsIntegTestDefaultTestDeployAssertFB27EF1F.template.json",
         "packaging": "file"
@@ -26,11 +22,7 @@
       "destinations": {
         "current_account-current_region": {
           "bucketName": "cdk-hnb659fds-assets-${AWS::AccountId}-${AWS::Region}",
-<<<<<<< HEAD
-          "objectKey": "367899bfc568253a12a1d8468e51dcf797d7f19a740962ae92e9093ef29d5942.json",
-=======
           "objectKey": "2fc782e254f8b9d7552b1e916584eb1ad0a2994840335062dedfac6f491202c8.json",
->>>>>>> 0fa3b1ef
           "assumeRoleArn": "arn:${AWS::Partition}:iam::${AWS::AccountId}:role/cdk-hnb659fds-file-publishing-role-${AWS::AccountId}-${AWS::Region}"
         }
       }
