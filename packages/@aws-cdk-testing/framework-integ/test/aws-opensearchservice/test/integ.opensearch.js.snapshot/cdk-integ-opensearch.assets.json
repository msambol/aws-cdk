--- conflicted
+++ resolved
@@ -14,11 +14,7 @@
         }
       }
     },
-<<<<<<< HEAD
-    "c5f37fb5c175cc2bd6f3f5d8909da1a76fc28a40bf7b3b7c3a139188854fe16f": {
-=======
     "686a9d2bb5c31bd07cf2c350ba1840ce5ef033f75addafe12717e50f4e73323d": {
->>>>>>> 0fa3b1ef
       "source": {
         "path": "cdk-integ-opensearch.template.json",
         "packaging": "file"
@@ -26,11 +22,7 @@
       "destinations": {
         "current_account-current_region": {
           "bucketName": "cdk-hnb659fds-assets-${AWS::AccountId}-${AWS::Region}",
-<<<<<<< HEAD
-          "objectKey": "c5f37fb5c175cc2bd6f3f5d8909da1a76fc28a40bf7b3b7c3a139188854fe16f.json",
-=======
           "objectKey": "686a9d2bb5c31bd07cf2c350ba1840ce5ef033f75addafe12717e50f4e73323d.json",
->>>>>>> 0fa3b1ef
           "assumeRoleArn": "arn:${AWS::Partition}:iam::${AWS::AccountId}:role/cdk-hnb659fds-file-publishing-role-${AWS::AccountId}-${AWS::Region}"
         }
       }
