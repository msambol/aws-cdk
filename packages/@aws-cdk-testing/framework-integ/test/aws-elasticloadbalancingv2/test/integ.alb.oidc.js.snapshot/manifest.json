{
  "version": "36.0.0",
  "artifacts": {
    "IntegAlbOidc.assets": {
      "type": "cdk:asset-manifest",
      "properties": {
        "file": "IntegAlbOidc.assets.json",
        "requiresBootstrapStackVersion": 6,
        "bootstrapStackVersionSsmParameter": "/cdk-bootstrap/hnb659fds/version"
      }
    },
    "IntegAlbOidc": {
      "type": "aws:cloudformation:stack",
      "environment": "aws://unknown-account/unknown-region",
      "properties": {
        "templateFile": "IntegAlbOidc.template.json",
        "terminationProtection": false,
        "validateOnSynth": false,
        "assumeRoleArn": "arn:${AWS::Partition}:iam::${AWS::AccountId}:role/cdk-hnb659fds-deploy-role-${AWS::AccountId}-${AWS::Region}",
        "cloudFormationExecutionRoleArn": "arn:${AWS::Partition}:iam::${AWS::AccountId}:role/cdk-hnb659fds-cfn-exec-role-${AWS::AccountId}-${AWS::Region}",
<<<<<<< HEAD
        "stackTemplateAssetObjectUrl": "s3://cdk-hnb659fds-assets-${AWS::AccountId}-${AWS::Region}/473906298437cbae7a94ef1c55fdcf2b600ed00c5018eeadffafc4fcb49e90f5.json",
=======
        "stackTemplateAssetObjectUrl": "s3://cdk-hnb659fds-assets-${AWS::AccountId}-${AWS::Region}/ad9b82bc80e0a7a246dbe611ffa9e16d011a4575bea015c2d579693ca91a982b.json",
>>>>>>> 0fa3b1ef
        "requiresBootstrapStackVersion": 6,
        "bootstrapStackVersionSsmParameter": "/cdk-bootstrap/hnb659fds/version",
        "additionalDependencies": [
          "IntegAlbOidc.assets"
        ],
        "lookupRole": {
          "arn": "arn:${AWS::Partition}:iam::${AWS::AccountId}:role/cdk-hnb659fds-lookup-role-${AWS::AccountId}-${AWS::Region}",
          "requiresBootstrapStackVersion": 8,
          "bootstrapStackVersionSsmParameter": "/cdk-bootstrap/hnb659fds/version"
        }
      },
      "dependencies": [
        "IntegAlbOidc.assets"
      ],
      "metadata": {
        "/IntegAlbOidc/Vpc/Resource": [
          {
            "type": "aws:cdk:logicalId",
            "data": "Vpc8378EB38"
          }
        ],
        "/IntegAlbOidc/Vpc/PublicSubnet1/Subnet": [
          {
            "type": "aws:cdk:logicalId",
            "data": "VpcPublicSubnet1Subnet5C2D37C4"
          }
        ],
        "/IntegAlbOidc/Vpc/PublicSubnet1/RouteTable": [
          {
            "type": "aws:cdk:logicalId",
            "data": "VpcPublicSubnet1RouteTable6C95E38E"
          }
        ],
        "/IntegAlbOidc/Vpc/PublicSubnet1/RouteTableAssociation": [
          {
            "type": "aws:cdk:logicalId",
            "data": "VpcPublicSubnet1RouteTableAssociation97140677"
          }
        ],
        "/IntegAlbOidc/Vpc/PublicSubnet1/DefaultRoute": [
          {
            "type": "aws:cdk:logicalId",
            "data": "VpcPublicSubnet1DefaultRoute3DA9E72A"
          }
        ],
        "/IntegAlbOidc/Vpc/PublicSubnet1/EIP": [
          {
            "type": "aws:cdk:logicalId",
            "data": "VpcPublicSubnet1EIPD7E02669"
          }
        ],
        "/IntegAlbOidc/Vpc/PublicSubnet1/NATGateway": [
          {
            "type": "aws:cdk:logicalId",
            "data": "VpcPublicSubnet1NATGateway4D7517AA"
          }
        ],
        "/IntegAlbOidc/Vpc/PublicSubnet2/Subnet": [
          {
            "type": "aws:cdk:logicalId",
            "data": "VpcPublicSubnet2Subnet691E08A3"
          }
        ],
        "/IntegAlbOidc/Vpc/PublicSubnet2/RouteTable": [
          {
            "type": "aws:cdk:logicalId",
            "data": "VpcPublicSubnet2RouteTable94F7E489"
          }
        ],
        "/IntegAlbOidc/Vpc/PublicSubnet2/RouteTableAssociation": [
          {
            "type": "aws:cdk:logicalId",
            "data": "VpcPublicSubnet2RouteTableAssociationDD5762D8"
          }
        ],
        "/IntegAlbOidc/Vpc/PublicSubnet2/DefaultRoute": [
          {
            "type": "aws:cdk:logicalId",
            "data": "VpcPublicSubnet2DefaultRoute97F91067"
          }
        ],
        "/IntegAlbOidc/Vpc/PublicSubnet2/EIP": [
          {
            "type": "aws:cdk:logicalId",
            "data": "VpcPublicSubnet2EIP3C605A87"
          }
        ],
        "/IntegAlbOidc/Vpc/PublicSubnet2/NATGateway": [
          {
            "type": "aws:cdk:logicalId",
            "data": "VpcPublicSubnet2NATGateway9182C01D"
          }
        ],
        "/IntegAlbOidc/Vpc/PrivateSubnet1/Subnet": [
          {
            "type": "aws:cdk:logicalId",
            "data": "VpcPrivateSubnet1Subnet536B997A"
          }
        ],
        "/IntegAlbOidc/Vpc/PrivateSubnet1/RouteTable": [
          {
            "type": "aws:cdk:logicalId",
            "data": "VpcPrivateSubnet1RouteTableB2C5B500"
          }
        ],
        "/IntegAlbOidc/Vpc/PrivateSubnet1/RouteTableAssociation": [
          {
            "type": "aws:cdk:logicalId",
            "data": "VpcPrivateSubnet1RouteTableAssociation70C59FA6"
          }
        ],
        "/IntegAlbOidc/Vpc/PrivateSubnet1/DefaultRoute": [
          {
            "type": "aws:cdk:logicalId",
            "data": "VpcPrivateSubnet1DefaultRouteBE02A9ED"
          }
        ],
        "/IntegAlbOidc/Vpc/PrivateSubnet2/Subnet": [
          {
            "type": "aws:cdk:logicalId",
            "data": "VpcPrivateSubnet2Subnet3788AAA1"
          }
        ],
        "/IntegAlbOidc/Vpc/PrivateSubnet2/RouteTable": [
          {
            "type": "aws:cdk:logicalId",
            "data": "VpcPrivateSubnet2RouteTableA678073B"
          }
        ],
        "/IntegAlbOidc/Vpc/PrivateSubnet2/RouteTableAssociation": [
          {
            "type": "aws:cdk:logicalId",
            "data": "VpcPrivateSubnet2RouteTableAssociationA89CAD56"
          }
        ],
        "/IntegAlbOidc/Vpc/PrivateSubnet2/DefaultRoute": [
          {
            "type": "aws:cdk:logicalId",
            "data": "VpcPrivateSubnet2DefaultRoute060D2087"
          }
        ],
        "/IntegAlbOidc/Vpc/IGW": [
          {
            "type": "aws:cdk:logicalId",
            "data": "VpcIGWD7BA715C"
          }
        ],
        "/IntegAlbOidc/Vpc/VPCGW": [
          {
            "type": "aws:cdk:logicalId",
            "data": "VpcVPCGWBF912B6E"
          }
        ],
        "/IntegAlbOidc/Vpc/RestrictDefaultSecurityGroupCustomResource/Default": [
          {
            "type": "aws:cdk:logicalId",
            "data": "VpcRestrictDefaultSecurityGroupCustomResourceC73DA2BE"
          }
        ],
        "/IntegAlbOidc/Custom::VpcRestrictDefaultSGCustomResourceProvider/Role": [
          {
            "type": "aws:cdk:logicalId",
            "data": "CustomVpcRestrictDefaultSGCustomResourceProviderRole26592FE0"
          }
        ],
        "/IntegAlbOidc/Custom::VpcRestrictDefaultSGCustomResourceProvider/Handler": [
          {
            "type": "aws:cdk:logicalId",
            "data": "CustomVpcRestrictDefaultSGCustomResourceProviderHandlerDC833E5E"
          }
        ],
        "/IntegAlbOidc/Certificate/Resource": [
          {
            "type": "aws:cdk:logicalId",
            "data": "Certificate4E7ABB08",
            "trace": [
              "!!DESTRUCTIVE_CHANGES: WILL_REPLACE"
            ]
          }
        ],
        "/IntegAlbOidc/UserPool/Resource": [
          {
            "type": "aws:cdk:logicalId",
            "data": "UserPool6BA7E5F2"
          }
        ],
        "/IntegAlbOidc/UserPool/Domain/Resource": [
          {
            "type": "aws:cdk:logicalId",
            "data": "UserPoolDomainD0EA232A",
            "trace": [
              "!!DESTRUCTIVE_CHANGES: WILL_REPLACE"
            ]
          }
        ],
        "/IntegAlbOidc/UserPool/UserPoolClient/Resource": [
          {
            "type": "aws:cdk:logicalId",
            "data": "UserPoolUserPoolClient40176907"
          }
        ],
        "/IntegAlbOidc/UserPool/UserPoolClient/DescribeCognitoUserPoolClient/Resource/Default": [
          {
            "type": "aws:cdk:logicalId",
            "data": "UserPoolUserPoolClientDescribeCognitoUserPoolClientA6EA22D2"
          }
        ],
        "/IntegAlbOidc/UserPool/UserPoolClient/DescribeCognitoUserPoolClient/CustomResourcePolicy/Resource": [
          {
            "type": "aws:cdk:logicalId",
            "data": "UserPoolUserPoolClientDescribeCognitoUserPoolClientCustomResourcePolicyFFF2174F"
          }
        ],
        "/IntegAlbOidc/LoadBalancer/Resource": [
          {
            "type": "aws:cdk:logicalId",
            "data": "LoadBalancerBE9EEC3A"
          }
        ],
        "/IntegAlbOidc/LoadBalancer/SecurityGroup/Resource": [
          {
            "type": "aws:cdk:logicalId",
            "data": "LoadBalancerSecurityGroupA28D6DD7"
          }
        ],
        "/IntegAlbOidc/LoadBalancer/Listener/Resource": [
          {
            "type": "aws:cdk:logicalId",
            "data": "LoadBalancerListenerE1A099B9"
          }
        ],
        "/IntegAlbOidc/AWS679f53fac002430cb0da5b7982bd2287/ServiceRole/Resource": [
          {
            "type": "aws:cdk:logicalId",
            "data": "AWS679f53fac002430cb0da5b7982bd2287ServiceRoleC1EA0FF2"
          }
        ],
        "/IntegAlbOidc/AWS679f53fac002430cb0da5b7982bd2287/Resource": [
          {
            "type": "aws:cdk:logicalId",
            "data": "AWS679f53fac002430cb0da5b7982bd22872D164C4C"
          }
        ],
        "/IntegAlbOidc/ARecord/Resource": [
          {
            "type": "aws:cdk:logicalId",
<<<<<<< HEAD
            "data": "ARecordE7B57761",
            "trace": [
              "!!DESTRUCTIVE_CHANGES: WILL_REPLACE"
            ]
=======
            "data": "ARecordE7B57761"
>>>>>>> 0fa3b1ef
          }
        ],
        "/IntegAlbOidc/User/Resource/Resource/Default": [
          {
            "type": "aws:cdk:logicalId",
            "data": "UserFDDCDD17"
          }
        ],
        "/IntegAlbOidc/User/Resource/CustomResourcePolicy/Resource": [
          {
            "type": "aws:cdk:logicalId",
            "data": "UserCustomResourcePolicyC2EB5139"
          }
        ],
        "/IntegAlbOidc/User/SetUserPassword/Resource/Default": [
          {
            "type": "aws:cdk:logicalId",
            "data": "UserSetUserPasswordAD2F2A64"
          }
        ],
        "/IntegAlbOidc/User/SetUserPassword/CustomResourcePolicy/Resource": [
          {
            "type": "aws:cdk:logicalId",
            "data": "UserSetUserPasswordCustomResourcePolicy7B250C76"
          }
        ],
        "/IntegAlbOidc/Signin/ServiceRole/Resource": [
          {
            "type": "aws:cdk:logicalId",
            "data": "SigninServiceRole24B8BB32"
          }
        ],
        "/IntegAlbOidc/Signin/Resource": [
          {
            "type": "aws:cdk:logicalId",
            "data": "Signin352C80E6"
          }
        ],
        "/IntegAlbOidc/Exports/Output{\"Ref\":\"Signin352C80E6\"}": [
          {
            "type": "aws:cdk:logicalId",
            "data": "ExportsOutputRefSignin352C80E64BA58F71"
          }
        ],
        "/IntegAlbOidc/Exports/Output{\"Ref\":\"UserPool6BA7E5F2\"}": [
          {
            "type": "aws:cdk:logicalId",
            "data": "ExportsOutputRefUserPool6BA7E5F296FD7236"
          }
        ],
        "/IntegAlbOidc/BootstrapVersion": [
          {
            "type": "aws:cdk:logicalId",
            "data": "BootstrapVersion"
          }
        ],
        "/IntegAlbOidc/CheckBootstrapVersion": [
          {
            "type": "aws:cdk:logicalId",
            "data": "CheckBootstrapVersion"
          }
        ]
      },
      "displayName": "IntegAlbOidc"
    },
    "IntegTestAlbOidcDefaultTestDeployAssert2476ECB6.assets": {
      "type": "cdk:asset-manifest",
      "properties": {
        "file": "IntegTestAlbOidcDefaultTestDeployAssert2476ECB6.assets.json",
        "requiresBootstrapStackVersion": 6,
        "bootstrapStackVersionSsmParameter": "/cdk-bootstrap/hnb659fds/version"
      }
    },
    "IntegTestAlbOidcDefaultTestDeployAssert2476ECB6": {
      "type": "aws:cloudformation:stack",
      "environment": "aws://unknown-account/unknown-region",
      "properties": {
        "templateFile": "IntegTestAlbOidcDefaultTestDeployAssert2476ECB6.template.json",
        "terminationProtection": false,
        "validateOnSynth": false,
        "assumeRoleArn": "arn:${AWS::Partition}:iam::${AWS::AccountId}:role/cdk-hnb659fds-deploy-role-${AWS::AccountId}-${AWS::Region}",
        "cloudFormationExecutionRoleArn": "arn:${AWS::Partition}:iam::${AWS::AccountId}:role/cdk-hnb659fds-cfn-exec-role-${AWS::AccountId}-${AWS::Region}",
<<<<<<< HEAD
        "stackTemplateAssetObjectUrl": "s3://cdk-hnb659fds-assets-${AWS::AccountId}-${AWS::Region}/d05877e2f93f7acdec90fb5acecfb15c5ac9efbfe4ba4de449b9f97525aabf67.json",
=======
        "stackTemplateAssetObjectUrl": "s3://cdk-hnb659fds-assets-${AWS::AccountId}-${AWS::Region}/d11a1f53e1e2774bc67ce2cb88e645f5e933ae0e8c73b8e2dd43609258f06514.json",
>>>>>>> 0fa3b1ef
        "requiresBootstrapStackVersion": 6,
        "bootstrapStackVersionSsmParameter": "/cdk-bootstrap/hnb659fds/version",
        "additionalDependencies": [
          "IntegTestAlbOidcDefaultTestDeployAssert2476ECB6.assets"
        ],
        "lookupRole": {
          "arn": "arn:${AWS::Partition}:iam::${AWS::AccountId}:role/cdk-hnb659fds-lookup-role-${AWS::AccountId}-${AWS::Region}",
          "requiresBootstrapStackVersion": 8,
          "bootstrapStackVersionSsmParameter": "/cdk-bootstrap/hnb659fds/version"
        }
      },
      "dependencies": [
        "IntegAlbOidc",
        "IntegTestAlbOidcDefaultTestDeployAssert2476ECB6.assets"
      ],
      "metadata": {
        "/IntegTestAlbOidc/DefaultTest/DeployAssert/LambdaInvoke018ab0799f88e5aed4847cc0bb1ff6bd/Default/Default": [
          {
            "type": "aws:cdk:logicalId",
            "data": "LambdaInvoke018ab0799f88e5aed4847cc0bb1ff6bd"
          }
        ],
        "/IntegTestAlbOidc/DefaultTest/DeployAssert/LambdaInvoke018ab0799f88e5aed4847cc0bb1ff6bd/Invoke": [
          {
            "type": "aws:cdk:logicalId",
            "data": "LambdaInvoke018ab0799f88e5aed4847cc0bb1ff6bdInvoke5A72F915"
          }
        ],
        "/IntegTestAlbOidc/DefaultTest/DeployAssert/LambdaInvoke018ab0799f88e5aed4847cc0bb1ff6bd/AssertionResults": [
          {
            "type": "aws:cdk:logicalId",
            "data": "AssertionResultsLambdaInvoke018ab0799f88e5aed4847cc0bb1ff6bd"
          }
        ],
        "/IntegTestAlbOidc/DefaultTest/DeployAssert/SingletonFunction1488541a7b23466481b69b4408076b81/Role": [
          {
            "type": "aws:cdk:logicalId",
            "data": "SingletonFunction1488541a7b23466481b69b4408076b81Role37ABCE73"
          }
        ],
        "/IntegTestAlbOidc/DefaultTest/DeployAssert/SingletonFunction1488541a7b23466481b69b4408076b81/Handler": [
          {
            "type": "aws:cdk:logicalId",
            "data": "SingletonFunction1488541a7b23466481b69b4408076b81HandlerCD40AE9F"
          }
        ],
        "/IntegTestAlbOidc/DefaultTest/DeployAssert/AwsApiCallCognitoIdentityServiceProvideradminGetUsercd0af199640a9a7c74928b3c52106837/Default/Default": [
          {
            "type": "aws:cdk:logicalId",
            "data": "AwsApiCallCognitoIdentityServiceProvideradminGetUsercd0af199640a9a7c74928b3c52106837"
          }
        ],
        "/IntegTestAlbOidc/DefaultTest/DeployAssert/AwsApiCallCognitoIdentityServiceProvideradminGetUsercd0af199640a9a7c74928b3c52106837/AssertionResults": [
          {
            "type": "aws:cdk:logicalId",
            "data": "AssertionResultsAwsApiCallCognitoIdentityServiceProvideradminGetUsercd0af199640a9a7c74928b3c52106837"
          }
        ],
        "/IntegTestAlbOidc/DefaultTest/DeployAssert/BootstrapVersion": [
          {
            "type": "aws:cdk:logicalId",
            "data": "BootstrapVersion"
          }
        ],
        "/IntegTestAlbOidc/DefaultTest/DeployAssert/CheckBootstrapVersion": [
          {
            "type": "aws:cdk:logicalId",
            "data": "CheckBootstrapVersion"
          }
        ]
      },
      "displayName": "IntegTestAlbOidc/DefaultTest/DeployAssert"
    },
    "Tree": {
      "type": "cdk:tree",
      "properties": {
        "file": "tree.json"
      }
    }
  }
}<|MERGE_RESOLUTION|>--- conflicted
+++ resolved
@@ -18,11 +18,7 @@
         "validateOnSynth": false,
         "assumeRoleArn": "arn:${AWS::Partition}:iam::${AWS::AccountId}:role/cdk-hnb659fds-deploy-role-${AWS::AccountId}-${AWS::Region}",
         "cloudFormationExecutionRoleArn": "arn:${AWS::Partition}:iam::${AWS::AccountId}:role/cdk-hnb659fds-cfn-exec-role-${AWS::AccountId}-${AWS::Region}",
-<<<<<<< HEAD
-        "stackTemplateAssetObjectUrl": "s3://cdk-hnb659fds-assets-${AWS::AccountId}-${AWS::Region}/473906298437cbae7a94ef1c55fdcf2b600ed00c5018eeadffafc4fcb49e90f5.json",
-=======
         "stackTemplateAssetObjectUrl": "s3://cdk-hnb659fds-assets-${AWS::AccountId}-${AWS::Region}/ad9b82bc80e0a7a246dbe611ffa9e16d011a4575bea015c2d579693ca91a982b.json",
->>>>>>> 0fa3b1ef
         "requiresBootstrapStackVersion": 6,
         "bootstrapStackVersionSsmParameter": "/cdk-bootstrap/hnb659fds/version",
         "additionalDependencies": [
@@ -269,14 +265,7 @@
         "/IntegAlbOidc/ARecord/Resource": [
           {
             "type": "aws:cdk:logicalId",
-<<<<<<< HEAD
-            "data": "ARecordE7B57761",
-            "trace": [
-              "!!DESTRUCTIVE_CHANGES: WILL_REPLACE"
-            ]
-=======
             "data": "ARecordE7B57761"
->>>>>>> 0fa3b1ef
           }
         ],
         "/IntegAlbOidc/User/Resource/Resource/Default": [
@@ -359,11 +348,7 @@
         "validateOnSynth": false,
         "assumeRoleArn": "arn:${AWS::Partition}:iam::${AWS::AccountId}:role/cdk-hnb659fds-deploy-role-${AWS::AccountId}-${AWS::Region}",
         "cloudFormationExecutionRoleArn": "arn:${AWS::Partition}:iam::${AWS::AccountId}:role/cdk-hnb659fds-cfn-exec-role-${AWS::AccountId}-${AWS::Region}",
-<<<<<<< HEAD
-        "stackTemplateAssetObjectUrl": "s3://cdk-hnb659fds-assets-${AWS::AccountId}-${AWS::Region}/d05877e2f93f7acdec90fb5acecfb15c5ac9efbfe4ba4de449b9f97525aabf67.json",
-=======
         "stackTemplateAssetObjectUrl": "s3://cdk-hnb659fds-assets-${AWS::AccountId}-${AWS::Region}/d11a1f53e1e2774bc67ce2cb88e645f5e933ae0e8c73b8e2dd43609258f06514.json",
->>>>>>> 0fa3b1ef
         "requiresBootstrapStackVersion": 6,
         "bootstrapStackVersionSsmParameter": "/cdk-bootstrap/hnb659fds/version",
         "additionalDependencies": [
