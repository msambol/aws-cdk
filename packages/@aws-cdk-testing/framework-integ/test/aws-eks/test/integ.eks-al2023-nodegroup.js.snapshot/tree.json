{
  "version": "tree-0.1",
  "tree": {
    "id": "App",
    "path": "",
    "children": {
      "aws-cdk-eks-cluster-al2023-nodegroup-test": {
        "id": "aws-cdk-eks-cluster-al2023-nodegroup-test",
        "path": "aws-cdk-eks-cluster-al2023-nodegroup-test",
        "children": {
          "AdminRole": {
            "id": "AdminRole",
            "path": "aws-cdk-eks-cluster-al2023-nodegroup-test/AdminRole",
            "children": {
              "ImportAdminRole": {
                "id": "ImportAdminRole",
                "path": "aws-cdk-eks-cluster-al2023-nodegroup-test/AdminRole/ImportAdminRole",
                "constructInfo": {
                  "fqn": "constructs.Construct",
                  "version": "10.3.0"
                }
              },
              "Resource": {
                "id": "Resource",
                "path": "aws-cdk-eks-cluster-al2023-nodegroup-test/AdminRole/Resource",
                "attributes": {
                  "aws:cdk:cloudformation:type": "AWS::IAM::Role",
                  "aws:cdk:cloudformation:props": {
                    "assumeRolePolicyDocument": {
                      "Statement": [
                        {
                          "Action": "sts:AssumeRole",
                          "Effect": "Allow",
                          "Principal": {
                            "AWS": {
                              "Fn::Join": [
                                "",
                                [
                                  "arn:",
                                  {
                                    "Ref": "AWS::Partition"
                                  },
                                  ":iam::",
                                  {
                                    "Ref": "AWS::AccountId"
                                  },
                                  ":root"
                                ]
                              ]
                            }
                          }
                        }
                      ],
                      "Version": "2012-10-17"
                    }
                  }
                },
                "constructInfo": {
                  "fqn": "constructs.Construct",
                  "version": "10.3.0"
                }
              }
            },
            "constructInfo": {
              "fqn": "constructs.Construct",
              "version": "10.3.0"
            }
          },
          "Vpc": {
            "id": "Vpc",
            "path": "aws-cdk-eks-cluster-al2023-nodegroup-test/Vpc",
            "children": {
              "Resource": {
                "id": "Resource",
                "path": "aws-cdk-eks-cluster-al2023-nodegroup-test/Vpc/Resource",
                "attributes": {
                  "aws:cdk:cloudformation:type": "AWS::EC2::VPC",
                  "aws:cdk:cloudformation:props": {
                    "cidrBlock": "10.0.0.0/16",
                    "enableDnsHostnames": true,
                    "enableDnsSupport": true,
                    "instanceTenancy": "default",
                    "tags": [
                      {
                        "key": "Name",
                        "value": "aws-cdk-eks-cluster-al2023-nodegroup-test/Vpc"
                      }
                    ]
                  }
                },
                "constructInfo": {
                  "fqn": "constructs.Construct",
                  "version": "10.3.0"
                }
              },
              "PublicSubnet1": {
                "id": "PublicSubnet1",
                "path": "aws-cdk-eks-cluster-al2023-nodegroup-test/Vpc/PublicSubnet1",
                "children": {
                  "Subnet": {
                    "id": "Subnet",
                    "path": "aws-cdk-eks-cluster-al2023-nodegroup-test/Vpc/PublicSubnet1/Subnet",
                    "attributes": {
                      "aws:cdk:cloudformation:type": "AWS::EC2::Subnet",
                      "aws:cdk:cloudformation:props": {
                        "availabilityZone": {
                          "Fn::Select": [
                            0,
                            {
                              "Fn::GetAZs": ""
                            }
                          ]
                        },
                        "cidrBlock": "10.0.0.0/18",
                        "mapPublicIpOnLaunch": true,
                        "tags": [
                          {
                            "key": "aws-cdk:subnet-name",
                            "value": "Public"
                          },
                          {
                            "key": "aws-cdk:subnet-type",
                            "value": "Public"
                          },
                          {
                            "key": "kubernetes.io/role/elb",
                            "value": "1"
                          },
                          {
                            "key": "Name",
                            "value": "aws-cdk-eks-cluster-al2023-nodegroup-test/Vpc/PublicSubnet1"
                          }
                        ],
                        "vpcId": {
                          "Ref": "Vpc8378EB38"
                        }
                      }
                    },
                    "constructInfo": {
                      "fqn": "constructs.Construct",
                      "version": "10.3.0"
                    }
                  },
                  "Acl": {
                    "id": "Acl",
                    "path": "aws-cdk-eks-cluster-al2023-nodegroup-test/Vpc/PublicSubnet1/Acl",
                    "constructInfo": {
                      "fqn": "constructs.Construct",
                      "version": "10.3.0"
                    }
                  },
                  "RouteTable": {
                    "id": "RouteTable",
                    "path": "aws-cdk-eks-cluster-al2023-nodegroup-test/Vpc/PublicSubnet1/RouteTable",
                    "attributes": {
                      "aws:cdk:cloudformation:type": "AWS::EC2::RouteTable",
                      "aws:cdk:cloudformation:props": {
                        "tags": [
                          {
                            "key": "kubernetes.io/role/elb",
                            "value": "1"
                          },
                          {
                            "key": "Name",
                            "value": "aws-cdk-eks-cluster-al2023-nodegroup-test/Vpc/PublicSubnet1"
                          }
                        ],
                        "vpcId": {
                          "Ref": "Vpc8378EB38"
                        }
                      }
                    },
                    "constructInfo": {
                      "fqn": "constructs.Construct",
                      "version": "10.3.0"
                    }
                  },
                  "RouteTableAssociation": {
                    "id": "RouteTableAssociation",
                    "path": "aws-cdk-eks-cluster-al2023-nodegroup-test/Vpc/PublicSubnet1/RouteTableAssociation",
                    "attributes": {
                      "aws:cdk:cloudformation:type": "AWS::EC2::SubnetRouteTableAssociation",
                      "aws:cdk:cloudformation:props": {
                        "routeTableId": {
                          "Ref": "VpcPublicSubnet1RouteTable6C95E38E"
                        },
                        "subnetId": {
                          "Ref": "VpcPublicSubnet1Subnet5C2D37C4"
                        }
                      }
                    },
                    "constructInfo": {
                      "fqn": "constructs.Construct",
                      "version": "10.3.0"
                    }
                  },
                  "DefaultRoute": {
                    "id": "DefaultRoute",
                    "path": "aws-cdk-eks-cluster-al2023-nodegroup-test/Vpc/PublicSubnet1/DefaultRoute",
                    "attributes": {
                      "aws:cdk:cloudformation:type": "AWS::EC2::Route",
                      "aws:cdk:cloudformation:props": {
                        "destinationCidrBlock": "0.0.0.0/0",
                        "gatewayId": {
                          "Ref": "VpcIGWD7BA715C"
                        },
                        "routeTableId": {
                          "Ref": "VpcPublicSubnet1RouteTable6C95E38E"
                        }
                      }
                    },
                    "constructInfo": {
                      "fqn": "constructs.Construct",
                      "version": "10.3.0"
                    }
                  },
                  "EIP": {
                    "id": "EIP",
                    "path": "aws-cdk-eks-cluster-al2023-nodegroup-test/Vpc/PublicSubnet1/EIP",
                    "attributes": {
                      "aws:cdk:cloudformation:type": "AWS::EC2::EIP",
                      "aws:cdk:cloudformation:props": {
                        "domain": "vpc",
                        "tags": [
                          {
                            "key": "kubernetes.io/role/elb",
                            "value": "1"
                          },
                          {
                            "key": "Name",
                            "value": "aws-cdk-eks-cluster-al2023-nodegroup-test/Vpc/PublicSubnet1"
                          }
                        ]
                      }
                    },
                    "constructInfo": {
                      "fqn": "constructs.Construct",
                      "version": "10.3.0"
                    }
                  },
                  "NATGateway": {
                    "id": "NATGateway",
                    "path": "aws-cdk-eks-cluster-al2023-nodegroup-test/Vpc/PublicSubnet1/NATGateway",
                    "attributes": {
                      "aws:cdk:cloudformation:type": "AWS::EC2::NatGateway",
                      "aws:cdk:cloudformation:props": {
                        "allocationId": {
                          "Fn::GetAtt": [
                            "VpcPublicSubnet1EIPD7E02669",
                            "AllocationId"
                          ]
                        },
                        "subnetId": {
                          "Ref": "VpcPublicSubnet1Subnet5C2D37C4"
                        },
                        "tags": [
                          {
                            "key": "kubernetes.io/role/elb",
                            "value": "1"
                          },
                          {
                            "key": "Name",
                            "value": "aws-cdk-eks-cluster-al2023-nodegroup-test/Vpc/PublicSubnet1"
                          }
                        ]
                      }
                    },
                    "constructInfo": {
                      "fqn": "constructs.Construct",
                      "version": "10.3.0"
                    }
                  }
                },
                "constructInfo": {
                  "fqn": "constructs.Construct",
                  "version": "10.3.0"
                }
              },
              "PublicSubnet2": {
                "id": "PublicSubnet2",
                "path": "aws-cdk-eks-cluster-al2023-nodegroup-test/Vpc/PublicSubnet2",
                "children": {
                  "Subnet": {
                    "id": "Subnet",
                    "path": "aws-cdk-eks-cluster-al2023-nodegroup-test/Vpc/PublicSubnet2/Subnet",
                    "attributes": {
                      "aws:cdk:cloudformation:type": "AWS::EC2::Subnet",
                      "aws:cdk:cloudformation:props": {
                        "availabilityZone": {
                          "Fn::Select": [
                            1,
                            {
                              "Fn::GetAZs": ""
                            }
                          ]
                        },
                        "cidrBlock": "10.0.64.0/18",
                        "mapPublicIpOnLaunch": true,
                        "tags": [
                          {
                            "key": "aws-cdk:subnet-name",
                            "value": "Public"
                          },
                          {
                            "key": "aws-cdk:subnet-type",
                            "value": "Public"
                          },
                          {
                            "key": "kubernetes.io/role/elb",
                            "value": "1"
                          },
                          {
                            "key": "Name",
                            "value": "aws-cdk-eks-cluster-al2023-nodegroup-test/Vpc/PublicSubnet2"
                          }
                        ],
                        "vpcId": {
                          "Ref": "Vpc8378EB38"
                        }
                      }
                    },
                    "constructInfo": {
                      "fqn": "constructs.Construct",
                      "version": "10.3.0"
                    }
                  },
                  "Acl": {
                    "id": "Acl",
                    "path": "aws-cdk-eks-cluster-al2023-nodegroup-test/Vpc/PublicSubnet2/Acl",
                    "constructInfo": {
                      "fqn": "constructs.Construct",
                      "version": "10.3.0"
                    }
                  },
                  "RouteTable": {
                    "id": "RouteTable",
                    "path": "aws-cdk-eks-cluster-al2023-nodegroup-test/Vpc/PublicSubnet2/RouteTable",
                    "attributes": {
                      "aws:cdk:cloudformation:type": "AWS::EC2::RouteTable",
                      "aws:cdk:cloudformation:props": {
                        "tags": [
                          {
                            "key": "kubernetes.io/role/elb",
                            "value": "1"
                          },
                          {
                            "key": "Name",
                            "value": "aws-cdk-eks-cluster-al2023-nodegroup-test/Vpc/PublicSubnet2"
                          }
                        ],
                        "vpcId": {
                          "Ref": "Vpc8378EB38"
                        }
                      }
                    },
                    "constructInfo": {
                      "fqn": "constructs.Construct",
                      "version": "10.3.0"
                    }
                  },
                  "RouteTableAssociation": {
                    "id": "RouteTableAssociation",
                    "path": "aws-cdk-eks-cluster-al2023-nodegroup-test/Vpc/PublicSubnet2/RouteTableAssociation",
                    "attributes": {
                      "aws:cdk:cloudformation:type": "AWS::EC2::SubnetRouteTableAssociation",
                      "aws:cdk:cloudformation:props": {
                        "routeTableId": {
                          "Ref": "VpcPublicSubnet2RouteTable94F7E489"
                        },
                        "subnetId": {
                          "Ref": "VpcPublicSubnet2Subnet691E08A3"
                        }
                      }
                    },
                    "constructInfo": {
                      "fqn": "constructs.Construct",
                      "version": "10.3.0"
                    }
                  },
                  "DefaultRoute": {
                    "id": "DefaultRoute",
                    "path": "aws-cdk-eks-cluster-al2023-nodegroup-test/Vpc/PublicSubnet2/DefaultRoute",
                    "attributes": {
                      "aws:cdk:cloudformation:type": "AWS::EC2::Route",
                      "aws:cdk:cloudformation:props": {
                        "destinationCidrBlock": "0.0.0.0/0",
                        "gatewayId": {
                          "Ref": "VpcIGWD7BA715C"
                        },
                        "routeTableId": {
                          "Ref": "VpcPublicSubnet2RouteTable94F7E489"
                        }
                      }
                    },
                    "constructInfo": {
                      "fqn": "constructs.Construct",
                      "version": "10.3.0"
                    }
                  }
                },
                "constructInfo": {
                  "fqn": "constructs.Construct",
                  "version": "10.3.0"
                }
              },
              "PrivateSubnet1": {
                "id": "PrivateSubnet1",
                "path": "aws-cdk-eks-cluster-al2023-nodegroup-test/Vpc/PrivateSubnet1",
                "children": {
                  "Subnet": {
                    "id": "Subnet",
                    "path": "aws-cdk-eks-cluster-al2023-nodegroup-test/Vpc/PrivateSubnet1/Subnet",
                    "attributes": {
                      "aws:cdk:cloudformation:type": "AWS::EC2::Subnet",
                      "aws:cdk:cloudformation:props": {
                        "availabilityZone": {
                          "Fn::Select": [
                            0,
                            {
                              "Fn::GetAZs": ""
                            }
                          ]
                        },
                        "cidrBlock": "10.0.128.0/18",
                        "mapPublicIpOnLaunch": false,
                        "tags": [
                          {
                            "key": "aws-cdk:subnet-name",
                            "value": "Private"
                          },
                          {
                            "key": "aws-cdk:subnet-type",
                            "value": "Private"
                          },
                          {
                            "key": "kubernetes.io/role/internal-elb",
                            "value": "1"
                          },
                          {
                            "key": "Name",
                            "value": "aws-cdk-eks-cluster-al2023-nodegroup-test/Vpc/PrivateSubnet1"
                          }
                        ],
                        "vpcId": {
                          "Ref": "Vpc8378EB38"
                        }
                      }
                    },
                    "constructInfo": {
                      "fqn": "constructs.Construct",
                      "version": "10.3.0"
                    }
                  },
                  "Acl": {
                    "id": "Acl",
                    "path": "aws-cdk-eks-cluster-al2023-nodegroup-test/Vpc/PrivateSubnet1/Acl",
                    "constructInfo": {
                      "fqn": "constructs.Construct",
                      "version": "10.3.0"
                    }
                  },
                  "RouteTable": {
                    "id": "RouteTable",
                    "path": "aws-cdk-eks-cluster-al2023-nodegroup-test/Vpc/PrivateSubnet1/RouteTable",
                    "attributes": {
                      "aws:cdk:cloudformation:type": "AWS::EC2::RouteTable",
                      "aws:cdk:cloudformation:props": {
                        "tags": [
                          {
                            "key": "kubernetes.io/role/internal-elb",
                            "value": "1"
                          },
                          {
                            "key": "Name",
                            "value": "aws-cdk-eks-cluster-al2023-nodegroup-test/Vpc/PrivateSubnet1"
                          }
                        ],
                        "vpcId": {
                          "Ref": "Vpc8378EB38"
                        }
                      }
                    },
                    "constructInfo": {
                      "fqn": "constructs.Construct",
                      "version": "10.3.0"
                    }
                  },
                  "RouteTableAssociation": {
                    "id": "RouteTableAssociation",
                    "path": "aws-cdk-eks-cluster-al2023-nodegroup-test/Vpc/PrivateSubnet1/RouteTableAssociation",
                    "attributes": {
                      "aws:cdk:cloudformation:type": "AWS::EC2::SubnetRouteTableAssociation",
                      "aws:cdk:cloudformation:props": {
                        "routeTableId": {
                          "Ref": "VpcPrivateSubnet1RouteTableB2C5B500"
                        },
                        "subnetId": {
                          "Ref": "VpcPrivateSubnet1Subnet536B997A"
                        }
                      }
                    },
                    "constructInfo": {
                      "fqn": "constructs.Construct",
                      "version": "10.3.0"
                    }
                  },
                  "DefaultRoute": {
                    "id": "DefaultRoute",
                    "path": "aws-cdk-eks-cluster-al2023-nodegroup-test/Vpc/PrivateSubnet1/DefaultRoute",
                    "attributes": {
                      "aws:cdk:cloudformation:type": "AWS::EC2::Route",
                      "aws:cdk:cloudformation:props": {
                        "destinationCidrBlock": "0.0.0.0/0",
                        "natGatewayId": {
                          "Ref": "VpcPublicSubnet1NATGateway4D7517AA"
                        },
                        "routeTableId": {
                          "Ref": "VpcPrivateSubnet1RouteTableB2C5B500"
                        }
                      }
                    },
                    "constructInfo": {
                      "fqn": "constructs.Construct",
                      "version": "10.3.0"
                    }
                  }
                },
                "constructInfo": {
                  "fqn": "constructs.Construct",
                  "version": "10.3.0"
                }
              },
              "PrivateSubnet2": {
                "id": "PrivateSubnet2",
                "path": "aws-cdk-eks-cluster-al2023-nodegroup-test/Vpc/PrivateSubnet2",
                "children": {
                  "Subnet": {
                    "id": "Subnet",
                    "path": "aws-cdk-eks-cluster-al2023-nodegroup-test/Vpc/PrivateSubnet2/Subnet",
                    "attributes": {
                      "aws:cdk:cloudformation:type": "AWS::EC2::Subnet",
                      "aws:cdk:cloudformation:props": {
                        "availabilityZone": {
                          "Fn::Select": [
                            1,
                            {
                              "Fn::GetAZs": ""
                            }
                          ]
                        },
                        "cidrBlock": "10.0.192.0/18",
                        "mapPublicIpOnLaunch": false,
                        "tags": [
                          {
                            "key": "aws-cdk:subnet-name",
                            "value": "Private"
                          },
                          {
                            "key": "aws-cdk:subnet-type",
                            "value": "Private"
                          },
                          {
                            "key": "kubernetes.io/role/internal-elb",
                            "value": "1"
                          },
                          {
                            "key": "Name",
                            "value": "aws-cdk-eks-cluster-al2023-nodegroup-test/Vpc/PrivateSubnet2"
                          }
                        ],
                        "vpcId": {
                          "Ref": "Vpc8378EB38"
                        }
                      }
                    },
                    "constructInfo": {
                      "fqn": "constructs.Construct",
                      "version": "10.3.0"
                    }
                  },
                  "Acl": {
                    "id": "Acl",
                    "path": "aws-cdk-eks-cluster-al2023-nodegroup-test/Vpc/PrivateSubnet2/Acl",
                    "constructInfo": {
                      "fqn": "constructs.Construct",
                      "version": "10.3.0"
                    }
                  },
                  "RouteTable": {
                    "id": "RouteTable",
                    "path": "aws-cdk-eks-cluster-al2023-nodegroup-test/Vpc/PrivateSubnet2/RouteTable",
                    "attributes": {
                      "aws:cdk:cloudformation:type": "AWS::EC2::RouteTable",
                      "aws:cdk:cloudformation:props": {
                        "tags": [
                          {
                            "key": "kubernetes.io/role/internal-elb",
                            "value": "1"
                          },
                          {
                            "key": "Name",
                            "value": "aws-cdk-eks-cluster-al2023-nodegroup-test/Vpc/PrivateSubnet2"
                          }
                        ],
                        "vpcId": {
                          "Ref": "Vpc8378EB38"
                        }
                      }
                    },
                    "constructInfo": {
                      "fqn": "constructs.Construct",
                      "version": "10.3.0"
                    }
                  },
                  "RouteTableAssociation": {
                    "id": "RouteTableAssociation",
                    "path": "aws-cdk-eks-cluster-al2023-nodegroup-test/Vpc/PrivateSubnet2/RouteTableAssociation",
                    "attributes": {
                      "aws:cdk:cloudformation:type": "AWS::EC2::SubnetRouteTableAssociation",
                      "aws:cdk:cloudformation:props": {
                        "routeTableId": {
                          "Ref": "VpcPrivateSubnet2RouteTableA678073B"
                        },
                        "subnetId": {
                          "Ref": "VpcPrivateSubnet2Subnet3788AAA1"
                        }
                      }
                    },
                    "constructInfo": {
                      "fqn": "constructs.Construct",
                      "version": "10.3.0"
                    }
                  },
                  "DefaultRoute": {
                    "id": "DefaultRoute",
                    "path": "aws-cdk-eks-cluster-al2023-nodegroup-test/Vpc/PrivateSubnet2/DefaultRoute",
                    "attributes": {
                      "aws:cdk:cloudformation:type": "AWS::EC2::Route",
                      "aws:cdk:cloudformation:props": {
                        "destinationCidrBlock": "0.0.0.0/0",
                        "natGatewayId": {
                          "Ref": "VpcPublicSubnet1NATGateway4D7517AA"
                        },
                        "routeTableId": {
                          "Ref": "VpcPrivateSubnet2RouteTableA678073B"
                        }
                      }
                    },
                    "constructInfo": {
                      "fqn": "constructs.Construct",
                      "version": "10.3.0"
                    }
                  }
                },
                "constructInfo": {
                  "fqn": "constructs.Construct",
                  "version": "10.3.0"
                }
              },
              "IGW": {
                "id": "IGW",
                "path": "aws-cdk-eks-cluster-al2023-nodegroup-test/Vpc/IGW",
                "attributes": {
                  "aws:cdk:cloudformation:type": "AWS::EC2::InternetGateway",
                  "aws:cdk:cloudformation:props": {
                    "tags": [
                      {
                        "key": "Name",
                        "value": "aws-cdk-eks-cluster-al2023-nodegroup-test/Vpc"
                      }
                    ]
                  }
                },
                "constructInfo": {
                  "fqn": "constructs.Construct",
                  "version": "10.3.0"
                }
              },
              "VPCGW": {
                "id": "VPCGW",
                "path": "aws-cdk-eks-cluster-al2023-nodegroup-test/Vpc/VPCGW",
                "attributes": {
                  "aws:cdk:cloudformation:type": "AWS::EC2::VPCGatewayAttachment",
                  "aws:cdk:cloudformation:props": {
                    "internetGatewayId": {
                      "Ref": "VpcIGWD7BA715C"
                    },
                    "vpcId": {
                      "Ref": "Vpc8378EB38"
                    }
                  }
                },
                "constructInfo": {
                  "fqn": "constructs.Construct",
                  "version": "10.3.0"
                }
              }
            },
            "constructInfo": {
              "fqn": "constructs.Construct",
              "version": "10.3.0"
            }
          },
          "KubectlLayer": {
            "id": "KubectlLayer",
            "path": "aws-cdk-eks-cluster-al2023-nodegroup-test/KubectlLayer",
            "children": {
              "Code": {
                "id": "Code",
                "path": "aws-cdk-eks-cluster-al2023-nodegroup-test/KubectlLayer/Code",
                "children": {
                  "Stage": {
                    "id": "Stage",
                    "path": "aws-cdk-eks-cluster-al2023-nodegroup-test/KubectlLayer/Code/Stage",
                    "constructInfo": {
                      "fqn": "constructs.Construct",
                      "version": "10.3.0"
                    }
                  },
                  "AssetBucket": {
                    "id": "AssetBucket",
                    "path": "aws-cdk-eks-cluster-al2023-nodegroup-test/KubectlLayer/Code/AssetBucket",
                    "constructInfo": {
                      "fqn": "constructs.Construct",
                      "version": "10.3.0"
                    }
                  }
                },
                "constructInfo": {
                  "fqn": "constructs.Construct",
                  "version": "10.3.0"
                }
              },
              "Resource": {
                "id": "Resource",
                "path": "aws-cdk-eks-cluster-al2023-nodegroup-test/KubectlLayer/Resource",
                "attributes": {
                  "aws:cdk:cloudformation:type": "AWS::Lambda::LayerVersion",
                  "aws:cdk:cloudformation:props": {
                    "content": {
                      "s3Bucket": {
                        "Fn::Sub": "cdk-hnb659fds-assets-${AWS::AccountId}-${AWS::Region}"
                      },
                      "s3Key": "bfbdea4d45250c8162c204fe0687cb775e24d61c895ad89e4ca6e9a7fc90b0f0.zip"
                    },
                    "description": "/opt/kubectl/kubectl 1.30; /opt/helm/helm 3.15",
                    "licenseInfo": "Apache-2.0"
                  }
                },
                "constructInfo": {
                  "fqn": "constructs.Construct",
                  "version": "10.3.0"
                }
              }
            },
            "constructInfo": {
              "fqn": "@aws-cdk/lambda-layer-kubectl-v30.KubectlV30Layer",
              "version": "2.0.0"
            }
          },
          "Cluster": {
            "id": "Cluster",
            "path": "aws-cdk-eks-cluster-al2023-nodegroup-test/Cluster",
            "children": {
              "KubectlHandlerRole": {
                "id": "KubectlHandlerRole",
                "path": "aws-cdk-eks-cluster-al2023-nodegroup-test/Cluster/KubectlHandlerRole",
                "children": {
                  "ImportKubectlHandlerRole": {
                    "id": "ImportKubectlHandlerRole",
                    "path": "aws-cdk-eks-cluster-al2023-nodegroup-test/Cluster/KubectlHandlerRole/ImportKubectlHandlerRole",
                    "constructInfo": {
                      "fqn": "constructs.Construct",
                      "version": "10.3.0"
                    }
                  },
                  "Resource": {
                    "id": "Resource",
                    "path": "aws-cdk-eks-cluster-al2023-nodegroup-test/Cluster/KubectlHandlerRole/Resource",
                    "attributes": {
                      "aws:cdk:cloudformation:type": "AWS::IAM::Role",
                      "aws:cdk:cloudformation:props": {
                        "assumeRolePolicyDocument": {
                          "Statement": [
                            {
                              "Action": "sts:AssumeRole",
                              "Effect": "Allow",
                              "Principal": {
                                "Service": "lambda.amazonaws.com"
                              }
                            }
                          ],
                          "Version": "2012-10-17"
                        },
                        "managedPolicyArns": [
                          {
                            "Fn::Join": [
                              "",
                              [
                                "arn:",
                                {
                                  "Ref": "AWS::Partition"
                                },
                                ":iam::aws:policy/service-role/AWSLambdaBasicExecutionRole"
                              ]
                            ]
                          },
                          {
                            "Fn::Join": [
                              "",
                              [
                                "arn:",
                                {
                                  "Ref": "AWS::Partition"
                                },
                                ":iam::aws:policy/service-role/AWSLambdaVPCAccessExecutionRole"
                              ]
                            ]
                          },
                          {
                            "Fn::Join": [
                              "",
                              [
                                "arn:",
                                {
                                  "Ref": "AWS::Partition"
                                },
                                ":iam::aws:policy/AmazonEC2ContainerRegistryReadOnly"
                              ]
                            ]
                          },
                          {
                            "Fn::If": [
                              "ClusterHasEcrPublic8EE1114E",
                              {
                                "Fn::Join": [
                                  "",
                                  [
                                    "arn:",
                                    {
                                      "Ref": "AWS::Partition"
                                    },
                                    ":iam::aws:policy/AmazonElasticContainerRegistryPublicReadOnly"
                                  ]
                                ]
                              },
                              {
                                "Ref": "AWS::NoValue"
                              }
                            ]
                          }
                        ]
                      }
                    },
                    "constructInfo": {
                      "fqn": "constructs.Construct",
                      "version": "10.3.0"
                    }
                  },
                  "DefaultPolicy": {
                    "id": "DefaultPolicy",
                    "path": "aws-cdk-eks-cluster-al2023-nodegroup-test/Cluster/KubectlHandlerRole/DefaultPolicy",
                    "children": {
                      "Resource": {
                        "id": "Resource",
                        "path": "aws-cdk-eks-cluster-al2023-nodegroup-test/Cluster/KubectlHandlerRole/DefaultPolicy/Resource",
                        "attributes": {
                          "aws:cdk:cloudformation:type": "AWS::IAM::Policy",
                          "aws:cdk:cloudformation:props": {
                            "policyDocument": {
                              "Statement": [
                                {
                                  "Action": "eks:DescribeCluster",
                                  "Effect": "Allow",
                                  "Resource": {
                                    "Fn::GetAtt": [
                                      "Cluster9EE0221C",
                                      "Arn"
                                    ]
                                  }
                                },
                                {
                                  "Action": "sts:AssumeRole",
                                  "Effect": "Allow",
                                  "Resource": {
                                    "Fn::GetAtt": [
                                      "ClusterCreationRole360249B6",
                                      "Arn"
                                    ]
                                  }
                                }
                              ],
                              "Version": "2012-10-17"
                            },
                            "policyName": "ClusterKubectlHandlerRoleDefaultPolicyE44083DD",
                            "roles": [
                              {
                                "Ref": "ClusterKubectlHandlerRole94549F93"
                              }
                            ]
                          }
                        },
                        "constructInfo": {
                          "fqn": "constructs.Construct",
                          "version": "10.3.0"
                        }
                      }
                    },
                    "constructInfo": {
                      "fqn": "constructs.Construct",
                      "version": "10.3.0"
                    }
                  }
                },
                "constructInfo": {
                  "fqn": "constructs.Construct",
                  "version": "10.3.0"
                }
              },
              "Role": {
                "id": "Role",
                "path": "aws-cdk-eks-cluster-al2023-nodegroup-test/Cluster/Role",
                "children": {
                  "ImportRole": {
                    "id": "ImportRole",
                    "path": "aws-cdk-eks-cluster-al2023-nodegroup-test/Cluster/Role/ImportRole",
                    "constructInfo": {
                      "fqn": "constructs.Construct",
                      "version": "10.3.0"
                    }
                  },
                  "Resource": {
                    "id": "Resource",
                    "path": "aws-cdk-eks-cluster-al2023-nodegroup-test/Cluster/Role/Resource",
                    "attributes": {
                      "aws:cdk:cloudformation:type": "AWS::IAM::Role",
                      "aws:cdk:cloudformation:props": {
                        "assumeRolePolicyDocument": {
                          "Statement": [
                            {
                              "Action": "sts:AssumeRole",
                              "Effect": "Allow",
                              "Principal": {
                                "Service": "eks.amazonaws.com"
                              }
                            }
                          ],
                          "Version": "2012-10-17"
                        },
                        "managedPolicyArns": [
                          {
                            "Fn::Join": [
                              "",
                              [
                                "arn:",
                                {
                                  "Ref": "AWS::Partition"
                                },
                                ":iam::aws:policy/AmazonEKSClusterPolicy"
                              ]
                            ]
                          }
                        ]
                      }
                    },
                    "constructInfo": {
                      "fqn": "constructs.Construct",
                      "version": "10.3.0"
                    }
                  }
                },
                "constructInfo": {
                  "fqn": "constructs.Construct",
                  "version": "10.3.0"
                }
              },
              "ControlPlaneSecurityGroup": {
                "id": "ControlPlaneSecurityGroup",
                "path": "aws-cdk-eks-cluster-al2023-nodegroup-test/Cluster/ControlPlaneSecurityGroup",
                "children": {
                  "Resource": {
                    "id": "Resource",
                    "path": "aws-cdk-eks-cluster-al2023-nodegroup-test/Cluster/ControlPlaneSecurityGroup/Resource",
                    "attributes": {
                      "aws:cdk:cloudformation:type": "AWS::EC2::SecurityGroup",
                      "aws:cdk:cloudformation:props": {
                        "groupDescription": "EKS Control Plane Security Group",
                        "securityGroupEgress": [
                          {
                            "cidrIp": "0.0.0.0/0",
                            "description": "Allow all outbound traffic by default",
                            "ipProtocol": "-1"
                          }
                        ],
                        "vpcId": {
                          "Ref": "Vpc8378EB38"
                        }
                      }
                    },
                    "constructInfo": {
                      "fqn": "constructs.Construct",
                      "version": "10.3.0"
                    }
                  }
                },
                "constructInfo": {
                  "fqn": "constructs.Construct",
                  "version": "10.3.0"
                }
              },
              "Resource": {
                "id": "Resource",
                "path": "aws-cdk-eks-cluster-al2023-nodegroup-test/Cluster/Resource",
                "children": {
                  "CreationRole": {
                    "id": "CreationRole",
                    "path": "aws-cdk-eks-cluster-al2023-nodegroup-test/Cluster/Resource/CreationRole",
                    "children": {
                      "ImportCreationRole": {
                        "id": "ImportCreationRole",
                        "path": "aws-cdk-eks-cluster-al2023-nodegroup-test/Cluster/Resource/CreationRole/ImportCreationRole",
                        "constructInfo": {
                          "fqn": "constructs.Construct",
                          "version": "10.3.0"
                        }
                      },
                      "Resource": {
                        "id": "Resource",
                        "path": "aws-cdk-eks-cluster-al2023-nodegroup-test/Cluster/Resource/CreationRole/Resource",
                        "attributes": {
                          "aws:cdk:cloudformation:type": "AWS::IAM::Role",
                          "aws:cdk:cloudformation:props": {
                            "assumeRolePolicyDocument": {
                              "Statement": [
                                {
                                  "Action": "sts:AssumeRole",
                                  "Effect": "Allow",
                                  "Principal": {
                                    "AWS": [
                                      {
                                        "Fn::GetAtt": [
                                          "ClusterKubectlHandlerRole94549F93",
                                          "Arn"
                                        ]
                                      },
                                      {
                                        "Fn::GetAtt": [
                                          "awscdkawseksClusterResourceProviderNestedStackawscdkawseksClusterResourceProviderNestedStackResource9827C454",
                                          "Outputs.awscdkeksclusteral2023nodegrouptestawscdkawseksClusterResourceProviderIsCompleteHandlerServiceRoleE20DF395Arn"
                                        ]
                                      },
                                      {
                                        "Fn::GetAtt": [
                                          "awscdkawseksClusterResourceProviderNestedStackawscdkawseksClusterResourceProviderNestedStackResource9827C454",
                                          "Outputs.awscdkeksclusteral2023nodegrouptestawscdkawseksClusterResourceProviderOnEventHandlerServiceRole52B34D2CArn"
                                        ]
                                      }
                                    ]
                                  }
                                }
                              ],
                              "Version": "2012-10-17"
                            }
                          }
                        },
                        "constructInfo": {
                          "fqn": "constructs.Construct",
                          "version": "10.3.0"
                        }
                      },
                      "DefaultPolicy": {
                        "id": "DefaultPolicy",
                        "path": "aws-cdk-eks-cluster-al2023-nodegroup-test/Cluster/Resource/CreationRole/DefaultPolicy",
                        "children": {
                          "Resource": {
                            "id": "Resource",
                            "path": "aws-cdk-eks-cluster-al2023-nodegroup-test/Cluster/Resource/CreationRole/DefaultPolicy/Resource",
                            "attributes": {
                              "aws:cdk:cloudformation:type": "AWS::IAM::Policy",
                              "aws:cdk:cloudformation:props": {
                                "policyDocument": {
                                  "Statement": [
                                    {
                                      "Action": "iam:PassRole",
                                      "Effect": "Allow",
                                      "Resource": {
                                        "Fn::GetAtt": [
                                          "ClusterRoleFA261979",
                                          "Arn"
                                        ]
                                      }
                                    },
                                    {
                                      "Action": [
                                        "eks:CreateCluster",
                                        "eks:CreateFargateProfile",
                                        "eks:DeleteCluster",
                                        "eks:DescribeCluster",
                                        "eks:DescribeUpdate",
                                        "eks:TagResource",
                                        "eks:UntagResource",
                                        "eks:UpdateClusterConfig",
                                        "eks:UpdateClusterVersion"
                                      ],
                                      "Effect": "Allow",
                                      "Resource": "*"
                                    },
                                    {
                                      "Action": [
                                        "eks:DeleteFargateProfile",
                                        "eks:DescribeFargateProfile"
                                      ],
                                      "Effect": "Allow",
                                      "Resource": "*"
                                    },
                                    {
                                      "Action": [
                                        "ec2:DescribeDhcpOptions",
                                        "ec2:DescribeInstances",
                                        "ec2:DescribeNetworkInterfaces",
                                        "ec2:DescribeRouteTables",
                                        "ec2:DescribeSecurityGroups",
                                        "ec2:DescribeSubnets",
                                        "ec2:DescribeVpcs",
                                        "iam:CreateServiceLinkedRole",
                                        "iam:GetRole",
                                        "iam:listAttachedRolePolicies"
                                      ],
                                      "Effect": "Allow",
                                      "Resource": "*"
                                    }
                                  ],
                                  "Version": "2012-10-17"
                                },
                                "policyName": "ClusterCreationRoleDefaultPolicyE8BDFC7B",
                                "roles": [
                                  {
                                    "Ref": "ClusterCreationRole360249B6"
                                  }
                                ]
                              }
                            },
                            "constructInfo": {
                              "fqn": "constructs.Construct",
                              "version": "10.3.0"
                            }
                          }
                        },
                        "constructInfo": {
                          "fqn": "constructs.Construct",
                          "version": "10.3.0"
                        }
                      }
                    },
                    "constructInfo": {
                      "fqn": "constructs.Construct",
                      "version": "10.3.0"
                    }
                  },
                  "Resource": {
                    "id": "Resource",
                    "path": "aws-cdk-eks-cluster-al2023-nodegroup-test/Cluster/Resource/Resource",
                    "children": {
                      "Default": {
                        "id": "Default",
                        "path": "aws-cdk-eks-cluster-al2023-nodegroup-test/Cluster/Resource/Resource/Default",
                        "constructInfo": {
                          "fqn": "constructs.Construct",
                          "version": "10.3.0"
                        }
                      }
                    },
                    "constructInfo": {
                      "fqn": "constructs.Construct",
                      "version": "10.3.0"
                    }
                  }
                },
                "constructInfo": {
                  "fqn": "constructs.Construct",
                  "version": "10.3.0"
                }
              },
              "KubectlReadyBarrier": {
                "id": "KubectlReadyBarrier",
                "path": "aws-cdk-eks-cluster-al2023-nodegroup-test/Cluster/KubectlReadyBarrier",
                "constructInfo": {
                  "fqn": "constructs.Construct",
                  "version": "10.3.0"
                }
              },
              "ClusterSecurityGroup": {
                "id": "ClusterSecurityGroup",
                "path": "aws-cdk-eks-cluster-al2023-nodegroup-test/Cluster/ClusterSecurityGroup",
                "constructInfo": {
                  "fqn": "constructs.Construct",
                  "version": "10.3.0"
                }
              },
              "HasEcrPublic": {
                "id": "HasEcrPublic",
                "path": "aws-cdk-eks-cluster-al2023-nodegroup-test/Cluster/HasEcrPublic",
                "constructInfo": {
                  "fqn": "constructs.Construct",
                  "version": "10.3.0"
                }
              },
              "AwsAuth": {
                "id": "AwsAuth",
                "path": "aws-cdk-eks-cluster-al2023-nodegroup-test/Cluster/AwsAuth",
                "children": {
                  "manifest": {
                    "id": "manifest",
                    "path": "aws-cdk-eks-cluster-al2023-nodegroup-test/Cluster/AwsAuth/manifest",
                    "children": {
                      "Resource": {
                        "id": "Resource",
                        "path": "aws-cdk-eks-cluster-al2023-nodegroup-test/Cluster/AwsAuth/manifest/Resource",
                        "children": {
                          "Default": {
                            "id": "Default",
                            "path": "aws-cdk-eks-cluster-al2023-nodegroup-test/Cluster/AwsAuth/manifest/Resource/Default",
                            "constructInfo": {
                              "fqn": "constructs.Construct",
                              "version": "10.3.0"
                            }
                          }
                        },
                        "constructInfo": {
                          "fqn": "constructs.Construct",
                          "version": "10.3.0"
                        }
                      }
                    },
                    "constructInfo": {
                      "fqn": "constructs.Construct",
                      "version": "10.3.0"
                    }
                  }
                },
                "constructInfo": {
                  "fqn": "constructs.Construct",
                  "version": "10.3.0"
                }
              },
              "ConfigCommand": {
                "id": "ConfigCommand",
                "path": "aws-cdk-eks-cluster-al2023-nodegroup-test/Cluster/ConfigCommand",
                "constructInfo": {
                  "fqn": "constructs.Construct",
                  "version": "10.3.0"
                }
              },
              "GetTokenCommand": {
                "id": "GetTokenCommand",
                "path": "aws-cdk-eks-cluster-al2023-nodegroup-test/Cluster/GetTokenCommand",
                "constructInfo": {
                  "fqn": "constructs.Construct",
                  "version": "10.3.0"
                }
              },
              "NodegroupMNG_AL2023_X86_64_STANDARD": {
                "id": "NodegroupMNG_AL2023_X86_64_STANDARD",
                "path": "aws-cdk-eks-cluster-al2023-nodegroup-test/Cluster/NodegroupMNG_AL2023_X86_64_STANDARD",
                "children": {
                  "NodeGroupRole": {
                    "id": "NodeGroupRole",
                    "path": "aws-cdk-eks-cluster-al2023-nodegroup-test/Cluster/NodegroupMNG_AL2023_X86_64_STANDARD/NodeGroupRole",
                    "children": {
                      "ImportNodeGroupRole": {
                        "id": "ImportNodeGroupRole",
                        "path": "aws-cdk-eks-cluster-al2023-nodegroup-test/Cluster/NodegroupMNG_AL2023_X86_64_STANDARD/NodeGroupRole/ImportNodeGroupRole",
                        "constructInfo": {
                          "fqn": "constructs.Construct",
                          "version": "10.3.0"
                        }
                      },
                      "Resource": {
                        "id": "Resource",
                        "path": "aws-cdk-eks-cluster-al2023-nodegroup-test/Cluster/NodegroupMNG_AL2023_X86_64_STANDARD/NodeGroupRole/Resource",
                        "attributes": {
                          "aws:cdk:cloudformation:type": "AWS::IAM::Role",
                          "aws:cdk:cloudformation:props": {
                            "assumeRolePolicyDocument": {
                              "Statement": [
                                {
                                  "Action": "sts:AssumeRole",
                                  "Effect": "Allow",
                                  "Principal": {
                                    "Service": "ec2.amazonaws.com"
                                  }
                                }
                              ],
                              "Version": "2012-10-17"
                            },
                            "managedPolicyArns": [
                              {
                                "Fn::Join": [
                                  "",
                                  [
                                    "arn:",
                                    {
                                      "Ref": "AWS::Partition"
                                    },
                                    ":iam::aws:policy/AmazonEKSWorkerNodePolicy"
                                  ]
                                ]
                              },
                              {
                                "Fn::Join": [
                                  "",
                                  [
                                    "arn:",
                                    {
                                      "Ref": "AWS::Partition"
                                    },
                                    ":iam::aws:policy/AmazonEKS_CNI_Policy"
                                  ]
                                ]
                              },
                              {
                                "Fn::Join": [
                                  "",
                                  [
                                    "arn:",
                                    {
                                      "Ref": "AWS::Partition"
                                    },
                                    ":iam::aws:policy/AmazonEC2ContainerRegistryReadOnly"
                                  ]
                                ]
                              }
                            ]
                          }
                        },
                        "constructInfo": {
                          "fqn": "constructs.Construct",
                          "version": "10.3.0"
                        }
                      }
                    },
                    "constructInfo": {
                      "fqn": "constructs.Construct",
                      "version": "10.3.0"
                    }
                  },
                  "Resource": {
                    "id": "Resource",
                    "path": "aws-cdk-eks-cluster-al2023-nodegroup-test/Cluster/NodegroupMNG_AL2023_X86_64_STANDARD/Resource",
                    "attributes": {
                      "aws:cdk:cloudformation:type": "AWS::EKS::Nodegroup",
                      "aws:cdk:cloudformation:props": {
                        "amiType": "AL2023_x86_64_STANDARD",
                        "clusterName": {
                          "Ref": "Cluster9EE0221C"
                        },
                        "forceUpdateEnabled": true,
                        "nodeRole": {
                          "Fn::GetAtt": [
                            "ClusterNodegroupMNGAL2023X8664STANDARDNodeGroupRole5CB41DCB",
                            "Arn"
                          ]
                        },
                        "scalingConfig": {
                          "desiredSize": 2,
                          "maxSize": 2,
                          "minSize": 1
                        },
                        "subnets": [
                          {
                            "Ref": "VpcPrivateSubnet1Subnet536B997A"
                          },
                          {
                            "Ref": "VpcPrivateSubnet2Subnet3788AAA1"
                          }
                        ]
                      }
                    },
                    "constructInfo": {
                      "fqn": "constructs.Construct",
                      "version": "10.3.0"
                    }
                  }
                },
                "constructInfo": {
                  "fqn": "constructs.Construct",
                  "version": "10.3.0"
                }
              },
              "NodegroupMNG_AL2023_ARM_64_STANDARD": {
                "id": "NodegroupMNG_AL2023_ARM_64_STANDARD",
                "path": "aws-cdk-eks-cluster-al2023-nodegroup-test/Cluster/NodegroupMNG_AL2023_ARM_64_STANDARD",
                "children": {
                  "NodeGroupRole": {
                    "id": "NodeGroupRole",
                    "path": "aws-cdk-eks-cluster-al2023-nodegroup-test/Cluster/NodegroupMNG_AL2023_ARM_64_STANDARD/NodeGroupRole",
                    "children": {
                      "ImportNodeGroupRole": {
                        "id": "ImportNodeGroupRole",
                        "path": "aws-cdk-eks-cluster-al2023-nodegroup-test/Cluster/NodegroupMNG_AL2023_ARM_64_STANDARD/NodeGroupRole/ImportNodeGroupRole",
                        "constructInfo": {
                          "fqn": "constructs.Construct",
                          "version": "10.3.0"
                        }
                      },
                      "Resource": {
                        "id": "Resource",
                        "path": "aws-cdk-eks-cluster-al2023-nodegroup-test/Cluster/NodegroupMNG_AL2023_ARM_64_STANDARD/NodeGroupRole/Resource",
                        "attributes": {
                          "aws:cdk:cloudformation:type": "AWS::IAM::Role",
                          "aws:cdk:cloudformation:props": {
                            "assumeRolePolicyDocument": {
                              "Statement": [
                                {
                                  "Action": "sts:AssumeRole",
                                  "Effect": "Allow",
                                  "Principal": {
                                    "Service": "ec2.amazonaws.com"
                                  }
                                }
                              ],
                              "Version": "2012-10-17"
                            },
                            "managedPolicyArns": [
                              {
                                "Fn::Join": [
                                  "",
                                  [
                                    "arn:",
                                    {
                                      "Ref": "AWS::Partition"
                                    },
                                    ":iam::aws:policy/AmazonEKSWorkerNodePolicy"
                                  ]
                                ]
                              },
                              {
                                "Fn::Join": [
                                  "",
                                  [
                                    "arn:",
                                    {
                                      "Ref": "AWS::Partition"
                                    },
                                    ":iam::aws:policy/AmazonEKS_CNI_Policy"
                                  ]
                                ]
                              },
                              {
                                "Fn::Join": [
                                  "",
                                  [
                                    "arn:",
                                    {
                                      "Ref": "AWS::Partition"
                                    },
                                    ":iam::aws:policy/AmazonEC2ContainerRegistryReadOnly"
                                  ]
                                ]
                              }
                            ]
                          }
                        },
                        "constructInfo": {
                          "fqn": "constructs.Construct",
                          "version": "10.3.0"
                        }
                      }
                    },
                    "constructInfo": {
                      "fqn": "constructs.Construct",
                      "version": "10.3.0"
                    }
                  },
                  "Resource": {
                    "id": "Resource",
                    "path": "aws-cdk-eks-cluster-al2023-nodegroup-test/Cluster/NodegroupMNG_AL2023_ARM_64_STANDARD/Resource",
                    "attributes": {
                      "aws:cdk:cloudformation:type": "AWS::EKS::Nodegroup",
                      "aws:cdk:cloudformation:props": {
                        "amiType": "AL2023_ARM_64_STANDARD",
                        "clusterName": {
                          "Ref": "Cluster9EE0221C"
                        },
                        "forceUpdateEnabled": true,
                        "nodeRole": {
                          "Fn::GetAtt": [
                            "ClusterNodegroupMNGAL2023ARM64STANDARDNodeGroupRole40E4A124",
                            "Arn"
                          ]
                        },
                        "scalingConfig": {
                          "desiredSize": 2,
                          "maxSize": 2,
                          "minSize": 1
                        },
                        "subnets": [
                          {
                            "Ref": "VpcPrivateSubnet1Subnet536B997A"
                          },
                          {
                            "Ref": "VpcPrivateSubnet2Subnet3788AAA1"
                          }
                        ]
                      }
                    },
                    "constructInfo": {
                      "fqn": "constructs.Construct",
                      "version": "10.3.0"
                    }
                  }
                },
                "constructInfo": {
                  "fqn": "constructs.Construct",
                  "version": "10.3.0"
                }
              }
            },
            "constructInfo": {
              "fqn": "constructs.Construct",
              "version": "10.3.0"
            }
          },
          "@aws-cdk--aws-eks.ClusterResourceProvider": {
            "id": "@aws-cdk--aws-eks.ClusterResourceProvider",
            "path": "aws-cdk-eks-cluster-al2023-nodegroup-test/@aws-cdk--aws-eks.ClusterResourceProvider",
            "children": {
              "NodeProxyAgentLayer": {
                "id": "NodeProxyAgentLayer",
                "path": "aws-cdk-eks-cluster-al2023-nodegroup-test/@aws-cdk--aws-eks.ClusterResourceProvider/NodeProxyAgentLayer",
                "children": {
                  "Code": {
                    "id": "Code",
                    "path": "aws-cdk-eks-cluster-al2023-nodegroup-test/@aws-cdk--aws-eks.ClusterResourceProvider/NodeProxyAgentLayer/Code",
                    "children": {
                      "Stage": {
                        "id": "Stage",
                        "path": "aws-cdk-eks-cluster-al2023-nodegroup-test/@aws-cdk--aws-eks.ClusterResourceProvider/NodeProxyAgentLayer/Code/Stage",
                        "constructInfo": {
                          "fqn": "constructs.Construct",
                          "version": "10.3.0"
                        }
                      },
                      "AssetBucket": {
                        "id": "AssetBucket",
                        "path": "aws-cdk-eks-cluster-al2023-nodegroup-test/@aws-cdk--aws-eks.ClusterResourceProvider/NodeProxyAgentLayer/Code/AssetBucket",
                        "constructInfo": {
                          "fqn": "constructs.Construct",
                          "version": "10.3.0"
                        }
                      }
                    },
                    "constructInfo": {
                      "fqn": "constructs.Construct",
                      "version": "10.3.0"
                    }
                  },
                  "Resource": {
                    "id": "Resource",
                    "path": "aws-cdk-eks-cluster-al2023-nodegroup-test/@aws-cdk--aws-eks.ClusterResourceProvider/NodeProxyAgentLayer/Resource",
                    "attributes": {
                      "aws:cdk:cloudformation:type": "AWS::Lambda::LayerVersion",
                      "aws:cdk:cloudformation:props": {
                        "content": {
                          "s3Bucket": {
                            "Fn::Sub": "cdk-hnb659fds-assets-${AWS::AccountId}-${AWS::Region}"
                          },
                          "s3Key": "22de69e75b55e15d4d49905d8a4901edd66d1367f617c2a01ac6e86ca2b7eb84.zip"
                        },
                        "description": "/opt/nodejs/node_modules/proxy-agent"
                      }
                    },
                    "constructInfo": {
                      "fqn": "constructs.Construct",
                      "version": "10.3.0"
                    }
                  }
                },
                "constructInfo": {
                  "fqn": "constructs.Construct",
                  "version": "10.3.0"
                }
              },
              "LatestNodeRuntimeMap": {
                "id": "LatestNodeRuntimeMap",
                "path": "aws-cdk-eks-cluster-al2023-nodegroup-test/@aws-cdk--aws-eks.ClusterResourceProvider/LatestNodeRuntimeMap",
                "constructInfo": {
                  "fqn": "aws-cdk-lib.CfnMapping",
                  "version": "0.0.0"
                }
              },
              "OnEventHandler": {
                "id": "OnEventHandler",
                "path": "aws-cdk-eks-cluster-al2023-nodegroup-test/@aws-cdk--aws-eks.ClusterResourceProvider/OnEventHandler",
                "children": {
                  "ServiceRole": {
                    "id": "ServiceRole",
                    "path": "aws-cdk-eks-cluster-al2023-nodegroup-test/@aws-cdk--aws-eks.ClusterResourceProvider/OnEventHandler/ServiceRole",
                    "children": {
                      "ImportServiceRole": {
                        "id": "ImportServiceRole",
                        "path": "aws-cdk-eks-cluster-al2023-nodegroup-test/@aws-cdk--aws-eks.ClusterResourceProvider/OnEventHandler/ServiceRole/ImportServiceRole",
                        "constructInfo": {
                          "fqn": "constructs.Construct",
                          "version": "10.3.0"
                        }
                      },
                      "Resource": {
                        "id": "Resource",
                        "path": "aws-cdk-eks-cluster-al2023-nodegroup-test/@aws-cdk--aws-eks.ClusterResourceProvider/OnEventHandler/ServiceRole/Resource",
                        "attributes": {
                          "aws:cdk:cloudformation:type": "AWS::IAM::Role",
                          "aws:cdk:cloudformation:props": {
                            "assumeRolePolicyDocument": {
                              "Statement": [
                                {
                                  "Action": "sts:AssumeRole",
                                  "Effect": "Allow",
                                  "Principal": {
                                    "Service": "lambda.amazonaws.com"
                                  }
                                }
                              ],
                              "Version": "2012-10-17"
                            },
                            "managedPolicyArns": [
                              {
                                "Fn::Join": [
                                  "",
                                  [
                                    "arn:",
                                    {
                                      "Ref": "AWS::Partition"
                                    },
                                    ":iam::aws:policy/service-role/AWSLambdaBasicExecutionRole"
                                  ]
                                ]
                              }
                            ]
                          }
                        },
                        "constructInfo": {
                          "fqn": "constructs.Construct",
                          "version": "10.3.0"
                        }
                      }
                    },
                    "constructInfo": {
                      "fqn": "constructs.Construct",
                      "version": "10.3.0"
                    }
                  },
                  "Code": {
                    "id": "Code",
                    "path": "aws-cdk-eks-cluster-al2023-nodegroup-test/@aws-cdk--aws-eks.ClusterResourceProvider/OnEventHandler/Code",
                    "children": {
                      "Stage": {
                        "id": "Stage",
                        "path": "aws-cdk-eks-cluster-al2023-nodegroup-test/@aws-cdk--aws-eks.ClusterResourceProvider/OnEventHandler/Code/Stage",
                        "constructInfo": {
                          "fqn": "constructs.Construct",
                          "version": "10.3.0"
                        }
                      },
                      "AssetBucket": {
                        "id": "AssetBucket",
                        "path": "aws-cdk-eks-cluster-al2023-nodegroup-test/@aws-cdk--aws-eks.ClusterResourceProvider/OnEventHandler/Code/AssetBucket",
                        "constructInfo": {
                          "fqn": "constructs.Construct",
                          "version": "10.3.0"
                        }
                      }
                    },
                    "constructInfo": {
                      "fqn": "constructs.Construct",
                      "version": "10.3.0"
                    }
                  },
                  "Resource": {
                    "id": "Resource",
                    "path": "aws-cdk-eks-cluster-al2023-nodegroup-test/@aws-cdk--aws-eks.ClusterResourceProvider/OnEventHandler/Resource",
                    "attributes": {
                      "aws:cdk:cloudformation:type": "AWS::Lambda::Function",
                      "aws:cdk:cloudformation:props": {
                        "code": {
                          "s3Bucket": {
                            "Fn::Sub": "cdk-hnb659fds-assets-${AWS::AccountId}-${AWS::Region}"
                          },
<<<<<<< HEAD
                          "s3Key": "96e08078ff1c0c6f320ab729994f87b461011e4d042244927d1208c4db523c76.zip"
=======
                          "s3Key": "98b432f1b1df9de4026df7e718c23783d833d67973da5291085b4dc7be1a568a.zip"
>>>>>>> 8f4d4d75
                        },
                        "description": "onEvent handler for EKS cluster resource provider",
                        "environment": {
                          "variables": {
                            "AWS_STS_REGIONAL_ENDPOINTS": "regional"
                          }
                        },
                        "handler": "index.onEvent",
                        "layers": [
                          {
                            "Ref": "NodeProxyAgentLayer924C1971"
                          }
                        ],
                        "role": {
                          "Fn::GetAtt": [
                            "OnEventHandlerServiceRole15A26729",
                            "Arn"
                          ]
                        },
                        "runtime": {
                          "Fn::FindInMap": [
                            "LatestNodeRuntimeMap",
                            {
                              "Ref": "AWS::Region"
                            },
                            "value"
                          ]
                        },
                        "timeout": 60
                      }
                    },
                    "constructInfo": {
                      "fqn": "constructs.Construct",
                      "version": "10.3.0"
                    }
                  }
                },
                "constructInfo": {
                  "fqn": "constructs.Construct",
                  "version": "10.3.0"
                }
              },
              "IsCompleteHandler": {
                "id": "IsCompleteHandler",
                "path": "aws-cdk-eks-cluster-al2023-nodegroup-test/@aws-cdk--aws-eks.ClusterResourceProvider/IsCompleteHandler",
                "children": {
                  "ServiceRole": {
                    "id": "ServiceRole",
                    "path": "aws-cdk-eks-cluster-al2023-nodegroup-test/@aws-cdk--aws-eks.ClusterResourceProvider/IsCompleteHandler/ServiceRole",
                    "children": {
                      "ImportServiceRole": {
                        "id": "ImportServiceRole",
                        "path": "aws-cdk-eks-cluster-al2023-nodegroup-test/@aws-cdk--aws-eks.ClusterResourceProvider/IsCompleteHandler/ServiceRole/ImportServiceRole",
                        "constructInfo": {
                          "fqn": "constructs.Construct",
                          "version": "10.3.0"
                        }
                      },
                      "Resource": {
                        "id": "Resource",
                        "path": "aws-cdk-eks-cluster-al2023-nodegroup-test/@aws-cdk--aws-eks.ClusterResourceProvider/IsCompleteHandler/ServiceRole/Resource",
                        "attributes": {
                          "aws:cdk:cloudformation:type": "AWS::IAM::Role",
                          "aws:cdk:cloudformation:props": {
                            "assumeRolePolicyDocument": {
                              "Statement": [
                                {
                                  "Action": "sts:AssumeRole",
                                  "Effect": "Allow",
                                  "Principal": {
                                    "Service": "lambda.amazonaws.com"
                                  }
                                }
                              ],
                              "Version": "2012-10-17"
                            },
                            "managedPolicyArns": [
                              {
                                "Fn::Join": [
                                  "",
                                  [
                                    "arn:",
                                    {
                                      "Ref": "AWS::Partition"
                                    },
                                    ":iam::aws:policy/service-role/AWSLambdaBasicExecutionRole"
                                  ]
                                ]
                              }
                            ]
                          }
                        },
                        "constructInfo": {
                          "fqn": "constructs.Construct",
                          "version": "10.3.0"
                        }
                      }
                    },
                    "constructInfo": {
                      "fqn": "constructs.Construct",
                      "version": "10.3.0"
                    }
                  },
                  "Code": {
                    "id": "Code",
                    "path": "aws-cdk-eks-cluster-al2023-nodegroup-test/@aws-cdk--aws-eks.ClusterResourceProvider/IsCompleteHandler/Code",
                    "children": {
                      "Stage": {
                        "id": "Stage",
                        "path": "aws-cdk-eks-cluster-al2023-nodegroup-test/@aws-cdk--aws-eks.ClusterResourceProvider/IsCompleteHandler/Code/Stage",
                        "constructInfo": {
                          "fqn": "constructs.Construct",
                          "version": "10.3.0"
                        }
                      },
                      "AssetBucket": {
                        "id": "AssetBucket",
                        "path": "aws-cdk-eks-cluster-al2023-nodegroup-test/@aws-cdk--aws-eks.ClusterResourceProvider/IsCompleteHandler/Code/AssetBucket",
                        "constructInfo": {
                          "fqn": "constructs.Construct",
                          "version": "10.3.0"
                        }
                      }
                    },
                    "constructInfo": {
                      "fqn": "constructs.Construct",
                      "version": "10.3.0"
                    }
                  },
                  "Resource": {
                    "id": "Resource",
                    "path": "aws-cdk-eks-cluster-al2023-nodegroup-test/@aws-cdk--aws-eks.ClusterResourceProvider/IsCompleteHandler/Resource",
                    "attributes": {
                      "aws:cdk:cloudformation:type": "AWS::Lambda::Function",
                      "aws:cdk:cloudformation:props": {
                        "code": {
                          "s3Bucket": {
                            "Fn::Sub": "cdk-hnb659fds-assets-${AWS::AccountId}-${AWS::Region}"
                          },
<<<<<<< HEAD
                          "s3Key": "96e08078ff1c0c6f320ab729994f87b461011e4d042244927d1208c4db523c76.zip"
=======
                          "s3Key": "98b432f1b1df9de4026df7e718c23783d833d67973da5291085b4dc7be1a568a.zip"
>>>>>>> 8f4d4d75
                        },
                        "description": "isComplete handler for EKS cluster resource provider",
                        "environment": {
                          "variables": {
                            "AWS_STS_REGIONAL_ENDPOINTS": "regional"
                          }
                        },
                        "handler": "index.isComplete",
                        "layers": [
                          {
                            "Ref": "NodeProxyAgentLayer924C1971"
                          }
                        ],
                        "role": {
                          "Fn::GetAtt": [
                            "IsCompleteHandlerServiceRole5810CC58",
                            "Arn"
                          ]
                        },
                        "runtime": {
                          "Fn::FindInMap": [
                            "LatestNodeRuntimeMap",
                            {
                              "Ref": "AWS::Region"
                            },
                            "value"
                          ]
                        },
                        "timeout": 60
                      }
                    },
                    "constructInfo": {
                      "fqn": "constructs.Construct",
                      "version": "10.3.0"
                    }
                  }
                },
                "constructInfo": {
                  "fqn": "constructs.Construct",
                  "version": "10.3.0"
                }
              },
              "Provider": {
                "id": "Provider",
                "path": "aws-cdk-eks-cluster-al2023-nodegroup-test/@aws-cdk--aws-eks.ClusterResourceProvider/Provider",
                "children": {
                  "framework-onEvent": {
                    "id": "framework-onEvent",
                    "path": "aws-cdk-eks-cluster-al2023-nodegroup-test/@aws-cdk--aws-eks.ClusterResourceProvider/Provider/framework-onEvent",
                    "children": {
                      "ServiceRole": {
                        "id": "ServiceRole",
                        "path": "aws-cdk-eks-cluster-al2023-nodegroup-test/@aws-cdk--aws-eks.ClusterResourceProvider/Provider/framework-onEvent/ServiceRole",
                        "children": {
                          "ImportServiceRole": {
                            "id": "ImportServiceRole",
                            "path": "aws-cdk-eks-cluster-al2023-nodegroup-test/@aws-cdk--aws-eks.ClusterResourceProvider/Provider/framework-onEvent/ServiceRole/ImportServiceRole",
                            "constructInfo": {
                              "fqn": "constructs.Construct",
                              "version": "10.3.0"
                            }
                          },
                          "Resource": {
                            "id": "Resource",
                            "path": "aws-cdk-eks-cluster-al2023-nodegroup-test/@aws-cdk--aws-eks.ClusterResourceProvider/Provider/framework-onEvent/ServiceRole/Resource",
                            "attributes": {
                              "aws:cdk:cloudformation:type": "AWS::IAM::Role",
                              "aws:cdk:cloudformation:props": {
                                "assumeRolePolicyDocument": {
                                  "Statement": [
                                    {
                                      "Action": "sts:AssumeRole",
                                      "Effect": "Allow",
                                      "Principal": {
                                        "Service": "lambda.amazonaws.com"
                                      }
                                    }
                                  ],
                                  "Version": "2012-10-17"
                                },
                                "managedPolicyArns": [
                                  {
                                    "Fn::Join": [
                                      "",
                                      [
                                        "arn:",
                                        {
                                          "Ref": "AWS::Partition"
                                        },
                                        ":iam::aws:policy/service-role/AWSLambdaBasicExecutionRole"
                                      ]
                                    ]
                                  }
                                ]
                              }
                            },
                            "constructInfo": {
                              "fqn": "constructs.Construct",
                              "version": "10.3.0"
                            }
                          },
                          "DefaultPolicy": {
                            "id": "DefaultPolicy",
                            "path": "aws-cdk-eks-cluster-al2023-nodegroup-test/@aws-cdk--aws-eks.ClusterResourceProvider/Provider/framework-onEvent/ServiceRole/DefaultPolicy",
                            "children": {
                              "Resource": {
                                "id": "Resource",
                                "path": "aws-cdk-eks-cluster-al2023-nodegroup-test/@aws-cdk--aws-eks.ClusterResourceProvider/Provider/framework-onEvent/ServiceRole/DefaultPolicy/Resource",
                                "attributes": {
                                  "aws:cdk:cloudformation:type": "AWS::IAM::Policy",
                                  "aws:cdk:cloudformation:props": {
                                    "policyDocument": {
                                      "Statement": [
                                        {
                                          "Action": "lambda:InvokeFunction",
                                          "Effect": "Allow",
                                          "Resource": [
                                            {
                                              "Fn::GetAtt": [
                                                "IsCompleteHandler7073F4DA",
                                                "Arn"
                                              ]
                                            },
                                            {
                                              "Fn::GetAtt": [
                                                "OnEventHandler42BEBAE0",
                                                "Arn"
                                              ]
                                            },
                                            {
                                              "Fn::Join": [
                                                "",
                                                [
                                                  {
                                                    "Fn::GetAtt": [
                                                      "IsCompleteHandler7073F4DA",
                                                      "Arn"
                                                    ]
                                                  },
                                                  ":*"
                                                ]
                                              ]
                                            },
                                            {
                                              "Fn::Join": [
                                                "",
                                                [
                                                  {
                                                    "Fn::GetAtt": [
                                                      "OnEventHandler42BEBAE0",
                                                      "Arn"
                                                    ]
                                                  },
                                                  ":*"
                                                ]
                                              ]
                                            }
                                          ]
                                        },
                                        {
                                          "Action": "states:StartExecution",
                                          "Effect": "Allow",
                                          "Resource": {
                                            "Ref": "Providerwaiterstatemachine5D4A9DF0"
                                          }
                                        }
                                      ],
                                      "Version": "2012-10-17"
                                    },
                                    "policyName": "ProviderframeworkonEventServiceRoleDefaultPolicy48CD2133",
                                    "roles": [
                                      {
                                        "Ref": "ProviderframeworkonEventServiceRole9FF04296"
                                      }
                                    ]
                                  }
                                },
                                "constructInfo": {
                                  "fqn": "constructs.Construct",
                                  "version": "10.3.0"
                                }
                              }
                            },
                            "constructInfo": {
                              "fqn": "constructs.Construct",
                              "version": "10.3.0"
                            }
                          }
                        },
                        "constructInfo": {
                          "fqn": "constructs.Construct",
                          "version": "10.3.0"
                        }
                      },
                      "Code": {
                        "id": "Code",
                        "path": "aws-cdk-eks-cluster-al2023-nodegroup-test/@aws-cdk--aws-eks.ClusterResourceProvider/Provider/framework-onEvent/Code",
                        "children": {
                          "Stage": {
                            "id": "Stage",
                            "path": "aws-cdk-eks-cluster-al2023-nodegroup-test/@aws-cdk--aws-eks.ClusterResourceProvider/Provider/framework-onEvent/Code/Stage",
                            "constructInfo": {
                              "fqn": "constructs.Construct",
                              "version": "10.3.0"
                            }
                          },
                          "AssetBucket": {
                            "id": "AssetBucket",
                            "path": "aws-cdk-eks-cluster-al2023-nodegroup-test/@aws-cdk--aws-eks.ClusterResourceProvider/Provider/framework-onEvent/Code/AssetBucket",
                            "constructInfo": {
                              "fqn": "constructs.Construct",
                              "version": "10.3.0"
                            }
                          }
                        },
                        "constructInfo": {
                          "fqn": "constructs.Construct",
                          "version": "10.3.0"
                        }
                      },
                      "Resource": {
                        "id": "Resource",
                        "path": "aws-cdk-eks-cluster-al2023-nodegroup-test/@aws-cdk--aws-eks.ClusterResourceProvider/Provider/framework-onEvent/Resource",
                        "attributes": {
                          "aws:cdk:cloudformation:type": "AWS::Lambda::Function",
                          "aws:cdk:cloudformation:props": {
                            "code": {
                              "s3Bucket": {
                                "Fn::Sub": "cdk-hnb659fds-assets-${AWS::AccountId}-${AWS::Region}"
                              },
                              "s3Key": "15197a5512179542fe2cff74af89bb047793c9c4e0b4395f114641a81cd52ae5.zip"
                            },
                            "description": "AWS CDK resource provider framework - onEvent (aws-cdk-eks-cluster-al2023-nodegroup-test/@aws-cdk--aws-eks.ClusterResourceProvider/Provider)",
                            "environment": {
                              "variables": {
                                "USER_ON_EVENT_FUNCTION_ARN": {
                                  "Fn::GetAtt": [
                                    "OnEventHandler42BEBAE0",
                                    "Arn"
                                  ]
                                },
                                "USER_IS_COMPLETE_FUNCTION_ARN": {
                                  "Fn::GetAtt": [
                                    "IsCompleteHandler7073F4DA",
                                    "Arn"
                                  ]
                                },
                                "WAITER_STATE_MACHINE_ARN": {
                                  "Ref": "Providerwaiterstatemachine5D4A9DF0"
                                }
                              }
                            },
                            "handler": "framework.onEvent",
                            "role": {
                              "Fn::GetAtt": [
                                "ProviderframeworkonEventServiceRole9FF04296",
                                "Arn"
                              ]
                            },
                            "runtime": {
                              "Fn::FindInMap": [
                                "LatestNodeRuntimeMap",
                                {
                                  "Ref": "AWS::Region"
                                },
                                "value"
                              ]
                            },
                            "timeout": 900
                          }
                        },
                        "constructInfo": {
                          "fqn": "constructs.Construct",
                          "version": "10.3.0"
                        }
                      }
                    },
                    "constructInfo": {
                      "fqn": "constructs.Construct",
                      "version": "10.3.0"
                    }
                  },
                  "framework-isComplete": {
                    "id": "framework-isComplete",
                    "path": "aws-cdk-eks-cluster-al2023-nodegroup-test/@aws-cdk--aws-eks.ClusterResourceProvider/Provider/framework-isComplete",
                    "children": {
                      "ServiceRole": {
                        "id": "ServiceRole",
                        "path": "aws-cdk-eks-cluster-al2023-nodegroup-test/@aws-cdk--aws-eks.ClusterResourceProvider/Provider/framework-isComplete/ServiceRole",
                        "children": {
                          "ImportServiceRole": {
                            "id": "ImportServiceRole",
                            "path": "aws-cdk-eks-cluster-al2023-nodegroup-test/@aws-cdk--aws-eks.ClusterResourceProvider/Provider/framework-isComplete/ServiceRole/ImportServiceRole",
                            "constructInfo": {
                              "fqn": "constructs.Construct",
                              "version": "10.3.0"
                            }
                          },
                          "Resource": {
                            "id": "Resource",
                            "path": "aws-cdk-eks-cluster-al2023-nodegroup-test/@aws-cdk--aws-eks.ClusterResourceProvider/Provider/framework-isComplete/ServiceRole/Resource",
                            "attributes": {
                              "aws:cdk:cloudformation:type": "AWS::IAM::Role",
                              "aws:cdk:cloudformation:props": {
                                "assumeRolePolicyDocument": {
                                  "Statement": [
                                    {
                                      "Action": "sts:AssumeRole",
                                      "Effect": "Allow",
                                      "Principal": {
                                        "Service": "lambda.amazonaws.com"
                                      }
                                    }
                                  ],
                                  "Version": "2012-10-17"
                                },
                                "managedPolicyArns": [
                                  {
                                    "Fn::Join": [
                                      "",
                                      [
                                        "arn:",
                                        {
                                          "Ref": "AWS::Partition"
                                        },
                                        ":iam::aws:policy/service-role/AWSLambdaBasicExecutionRole"
                                      ]
                                    ]
                                  }
                                ]
                              }
                            },
                            "constructInfo": {
                              "fqn": "constructs.Construct",
                              "version": "10.3.0"
                            }
                          },
                          "DefaultPolicy": {
                            "id": "DefaultPolicy",
                            "path": "aws-cdk-eks-cluster-al2023-nodegroup-test/@aws-cdk--aws-eks.ClusterResourceProvider/Provider/framework-isComplete/ServiceRole/DefaultPolicy",
                            "children": {
                              "Resource": {
                                "id": "Resource",
                                "path": "aws-cdk-eks-cluster-al2023-nodegroup-test/@aws-cdk--aws-eks.ClusterResourceProvider/Provider/framework-isComplete/ServiceRole/DefaultPolicy/Resource",
                                "attributes": {
                                  "aws:cdk:cloudformation:type": "AWS::IAM::Policy",
                                  "aws:cdk:cloudformation:props": {
                                    "policyDocument": {
                                      "Statement": [
                                        {
                                          "Action": "lambda:InvokeFunction",
                                          "Effect": "Allow",
                                          "Resource": [
                                            {
                                              "Fn::GetAtt": [
                                                "IsCompleteHandler7073F4DA",
                                                "Arn"
                                              ]
                                            },
                                            {
                                              "Fn::GetAtt": [
                                                "OnEventHandler42BEBAE0",
                                                "Arn"
                                              ]
                                            },
                                            {
                                              "Fn::Join": [
                                                "",
                                                [
                                                  {
                                                    "Fn::GetAtt": [
                                                      "IsCompleteHandler7073F4DA",
                                                      "Arn"
                                                    ]
                                                  },
                                                  ":*"
                                                ]
                                              ]
                                            },
                                            {
                                              "Fn::Join": [
                                                "",
                                                [
                                                  {
                                                    "Fn::GetAtt": [
                                                      "OnEventHandler42BEBAE0",
                                                      "Arn"
                                                    ]
                                                  },
                                                  ":*"
                                                ]
                                              ]
                                            }
                                          ]
                                        }
                                      ],
                                      "Version": "2012-10-17"
                                    },
                                    "policyName": "ProviderframeworkisCompleteServiceRoleDefaultPolicy2E7140AC",
                                    "roles": [
                                      {
                                        "Ref": "ProviderframeworkisCompleteServiceRoleB1087139"
                                      }
                                    ]
                                  }
                                },
                                "constructInfo": {
                                  "fqn": "constructs.Construct",
                                  "version": "10.3.0"
                                }
                              }
                            },
                            "constructInfo": {
                              "fqn": "constructs.Construct",
                              "version": "10.3.0"
                            }
                          }
                        },
                        "constructInfo": {
                          "fqn": "constructs.Construct",
                          "version": "10.3.0"
                        }
                      },
                      "Code": {
                        "id": "Code",
                        "path": "aws-cdk-eks-cluster-al2023-nodegroup-test/@aws-cdk--aws-eks.ClusterResourceProvider/Provider/framework-isComplete/Code",
                        "children": {
                          "Stage": {
                            "id": "Stage",
                            "path": "aws-cdk-eks-cluster-al2023-nodegroup-test/@aws-cdk--aws-eks.ClusterResourceProvider/Provider/framework-isComplete/Code/Stage",
                            "constructInfo": {
                              "fqn": "constructs.Construct",
                              "version": "10.3.0"
                            }
                          },
                          "AssetBucket": {
                            "id": "AssetBucket",
                            "path": "aws-cdk-eks-cluster-al2023-nodegroup-test/@aws-cdk--aws-eks.ClusterResourceProvider/Provider/framework-isComplete/Code/AssetBucket",
                            "constructInfo": {
                              "fqn": "constructs.Construct",
                              "version": "10.3.0"
                            }
                          }
                        },
                        "constructInfo": {
                          "fqn": "constructs.Construct",
                          "version": "10.3.0"
                        }
                      },
                      "Resource": {
                        "id": "Resource",
                        "path": "aws-cdk-eks-cluster-al2023-nodegroup-test/@aws-cdk--aws-eks.ClusterResourceProvider/Provider/framework-isComplete/Resource",
                        "attributes": {
                          "aws:cdk:cloudformation:type": "AWS::Lambda::Function",
                          "aws:cdk:cloudformation:props": {
                            "code": {
                              "s3Bucket": {
                                "Fn::Sub": "cdk-hnb659fds-assets-${AWS::AccountId}-${AWS::Region}"
                              },
                              "s3Key": "15197a5512179542fe2cff74af89bb047793c9c4e0b4395f114641a81cd52ae5.zip"
                            },
                            "description": "AWS CDK resource provider framework - isComplete (aws-cdk-eks-cluster-al2023-nodegroup-test/@aws-cdk--aws-eks.ClusterResourceProvider/Provider)",
                            "environment": {
                              "variables": {
                                "USER_ON_EVENT_FUNCTION_ARN": {
                                  "Fn::GetAtt": [
                                    "OnEventHandler42BEBAE0",
                                    "Arn"
                                  ]
                                },
                                "USER_IS_COMPLETE_FUNCTION_ARN": {
                                  "Fn::GetAtt": [
                                    "IsCompleteHandler7073F4DA",
                                    "Arn"
                                  ]
                                }
                              }
                            },
                            "handler": "framework.isComplete",
                            "role": {
                              "Fn::GetAtt": [
                                "ProviderframeworkisCompleteServiceRoleB1087139",
                                "Arn"
                              ]
                            },
                            "runtime": {
                              "Fn::FindInMap": [
                                "LatestNodeRuntimeMap",
                                {
                                  "Ref": "AWS::Region"
                                },
                                "value"
                              ]
                            },
                            "timeout": 900
                          }
                        },
                        "constructInfo": {
                          "fqn": "constructs.Construct",
                          "version": "10.3.0"
                        }
                      }
                    },
                    "constructInfo": {
                      "fqn": "constructs.Construct",
                      "version": "10.3.0"
                    }
                  },
                  "framework-onTimeout": {
                    "id": "framework-onTimeout",
                    "path": "aws-cdk-eks-cluster-al2023-nodegroup-test/@aws-cdk--aws-eks.ClusterResourceProvider/Provider/framework-onTimeout",
                    "children": {
                      "ServiceRole": {
                        "id": "ServiceRole",
                        "path": "aws-cdk-eks-cluster-al2023-nodegroup-test/@aws-cdk--aws-eks.ClusterResourceProvider/Provider/framework-onTimeout/ServiceRole",
                        "children": {
                          "ImportServiceRole": {
                            "id": "ImportServiceRole",
                            "path": "aws-cdk-eks-cluster-al2023-nodegroup-test/@aws-cdk--aws-eks.ClusterResourceProvider/Provider/framework-onTimeout/ServiceRole/ImportServiceRole",
                            "constructInfo": {
                              "fqn": "constructs.Construct",
                              "version": "10.3.0"
                            }
                          },
                          "Resource": {
                            "id": "Resource",
                            "path": "aws-cdk-eks-cluster-al2023-nodegroup-test/@aws-cdk--aws-eks.ClusterResourceProvider/Provider/framework-onTimeout/ServiceRole/Resource",
                            "attributes": {
                              "aws:cdk:cloudformation:type": "AWS::IAM::Role",
                              "aws:cdk:cloudformation:props": {
                                "assumeRolePolicyDocument": {
                                  "Statement": [
                                    {
                                      "Action": "sts:AssumeRole",
                                      "Effect": "Allow",
                                      "Principal": {
                                        "Service": "lambda.amazonaws.com"
                                      }
                                    }
                                  ],
                                  "Version": "2012-10-17"
                                },
                                "managedPolicyArns": [
                                  {
                                    "Fn::Join": [
                                      "",
                                      [
                                        "arn:",
                                        {
                                          "Ref": "AWS::Partition"
                                        },
                                        ":iam::aws:policy/service-role/AWSLambdaBasicExecutionRole"
                                      ]
                                    ]
                                  }
                                ]
                              }
                            },
                            "constructInfo": {
                              "fqn": "constructs.Construct",
                              "version": "10.3.0"
                            }
                          },
                          "DefaultPolicy": {
                            "id": "DefaultPolicy",
                            "path": "aws-cdk-eks-cluster-al2023-nodegroup-test/@aws-cdk--aws-eks.ClusterResourceProvider/Provider/framework-onTimeout/ServiceRole/DefaultPolicy",
                            "children": {
                              "Resource": {
                                "id": "Resource",
                                "path": "aws-cdk-eks-cluster-al2023-nodegroup-test/@aws-cdk--aws-eks.ClusterResourceProvider/Provider/framework-onTimeout/ServiceRole/DefaultPolicy/Resource",
                                "attributes": {
                                  "aws:cdk:cloudformation:type": "AWS::IAM::Policy",
                                  "aws:cdk:cloudformation:props": {
                                    "policyDocument": {
                                      "Statement": [
                                        {
                                          "Action": "lambda:InvokeFunction",
                                          "Effect": "Allow",
                                          "Resource": [
                                            {
                                              "Fn::GetAtt": [
                                                "IsCompleteHandler7073F4DA",
                                                "Arn"
                                              ]
                                            },
                                            {
                                              "Fn::GetAtt": [
                                                "OnEventHandler42BEBAE0",
                                                "Arn"
                                              ]
                                            },
                                            {
                                              "Fn::Join": [
                                                "",
                                                [
                                                  {
                                                    "Fn::GetAtt": [
                                                      "IsCompleteHandler7073F4DA",
                                                      "Arn"
                                                    ]
                                                  },
                                                  ":*"
                                                ]
                                              ]
                                            },
                                            {
                                              "Fn::Join": [
                                                "",
                                                [
                                                  {
                                                    "Fn::GetAtt": [
                                                      "OnEventHandler42BEBAE0",
                                                      "Arn"
                                                    ]
                                                  },
                                                  ":*"
                                                ]
                                              ]
                                            }
                                          ]
                                        }
                                      ],
                                      "Version": "2012-10-17"
                                    },
                                    "policyName": "ProviderframeworkonTimeoutServiceRoleDefaultPolicy2688969F",
                                    "roles": [
                                      {
                                        "Ref": "ProviderframeworkonTimeoutServiceRole28643D26"
                                      }
                                    ]
                                  }
                                },
                                "constructInfo": {
                                  "fqn": "constructs.Construct",
                                  "version": "10.3.0"
                                }
                              }
                            },
                            "constructInfo": {
                              "fqn": "constructs.Construct",
                              "version": "10.3.0"
                            }
                          }
                        },
                        "constructInfo": {
                          "fqn": "constructs.Construct",
                          "version": "10.3.0"
                        }
                      },
                      "Code": {
                        "id": "Code",
                        "path": "aws-cdk-eks-cluster-al2023-nodegroup-test/@aws-cdk--aws-eks.ClusterResourceProvider/Provider/framework-onTimeout/Code",
                        "children": {
                          "Stage": {
                            "id": "Stage",
                            "path": "aws-cdk-eks-cluster-al2023-nodegroup-test/@aws-cdk--aws-eks.ClusterResourceProvider/Provider/framework-onTimeout/Code/Stage",
                            "constructInfo": {
                              "fqn": "constructs.Construct",
                              "version": "10.3.0"
                            }
                          },
                          "AssetBucket": {
                            "id": "AssetBucket",
                            "path": "aws-cdk-eks-cluster-al2023-nodegroup-test/@aws-cdk--aws-eks.ClusterResourceProvider/Provider/framework-onTimeout/Code/AssetBucket",
                            "constructInfo": {
                              "fqn": "constructs.Construct",
                              "version": "10.3.0"
                            }
                          }
                        },
                        "constructInfo": {
                          "fqn": "constructs.Construct",
                          "version": "10.3.0"
                        }
                      },
                      "Resource": {
                        "id": "Resource",
                        "path": "aws-cdk-eks-cluster-al2023-nodegroup-test/@aws-cdk--aws-eks.ClusterResourceProvider/Provider/framework-onTimeout/Resource",
                        "attributes": {
                          "aws:cdk:cloudformation:type": "AWS::Lambda::Function",
                          "aws:cdk:cloudformation:props": {
                            "code": {
                              "s3Bucket": {
                                "Fn::Sub": "cdk-hnb659fds-assets-${AWS::AccountId}-${AWS::Region}"
                              },
                              "s3Key": "15197a5512179542fe2cff74af89bb047793c9c4e0b4395f114641a81cd52ae5.zip"
                            },
                            "description": "AWS CDK resource provider framework - onTimeout (aws-cdk-eks-cluster-al2023-nodegroup-test/@aws-cdk--aws-eks.ClusterResourceProvider/Provider)",
                            "environment": {
                              "variables": {
                                "USER_ON_EVENT_FUNCTION_ARN": {
                                  "Fn::GetAtt": [
                                    "OnEventHandler42BEBAE0",
                                    "Arn"
                                  ]
                                },
                                "USER_IS_COMPLETE_FUNCTION_ARN": {
                                  "Fn::GetAtt": [
                                    "IsCompleteHandler7073F4DA",
                                    "Arn"
                                  ]
                                }
                              }
                            },
                            "handler": "framework.onTimeout",
                            "role": {
                              "Fn::GetAtt": [
                                "ProviderframeworkonTimeoutServiceRole28643D26",
                                "Arn"
                              ]
                            },
                            "runtime": {
                              "Fn::FindInMap": [
                                "LatestNodeRuntimeMap",
                                {
                                  "Ref": "AWS::Region"
                                },
                                "value"
                              ]
                            },
                            "timeout": 900
                          }
                        },
                        "constructInfo": {
                          "fqn": "constructs.Construct",
                          "version": "10.3.0"
                        }
                      }
                    },
                    "constructInfo": {
                      "fqn": "constructs.Construct",
                      "version": "10.3.0"
                    }
                  },
                  "waiter-state-machine": {
                    "id": "waiter-state-machine",
                    "path": "aws-cdk-eks-cluster-al2023-nodegroup-test/@aws-cdk--aws-eks.ClusterResourceProvider/Provider/waiter-state-machine",
                    "children": {
                      "Role": {
                        "id": "Role",
                        "path": "aws-cdk-eks-cluster-al2023-nodegroup-test/@aws-cdk--aws-eks.ClusterResourceProvider/Provider/waiter-state-machine/Role",
                        "children": {
                          "ImportRole": {
                            "id": "ImportRole",
                            "path": "aws-cdk-eks-cluster-al2023-nodegroup-test/@aws-cdk--aws-eks.ClusterResourceProvider/Provider/waiter-state-machine/Role/ImportRole",
                            "constructInfo": {
                              "fqn": "constructs.Construct",
                              "version": "10.3.0"
                            }
                          },
                          "Resource": {
                            "id": "Resource",
                            "path": "aws-cdk-eks-cluster-al2023-nodegroup-test/@aws-cdk--aws-eks.ClusterResourceProvider/Provider/waiter-state-machine/Role/Resource",
                            "attributes": {
                              "aws:cdk:cloudformation:type": "AWS::IAM::Role",
                              "aws:cdk:cloudformation:props": {
                                "assumeRolePolicyDocument": {
                                  "Statement": [
                                    {
                                      "Action": "sts:AssumeRole",
                                      "Effect": "Allow",
                                      "Principal": {
                                        "Service": "states.amazonaws.com"
                                      }
                                    }
                                  ],
                                  "Version": "2012-10-17"
                                }
                              }
                            },
                            "constructInfo": {
                              "fqn": "constructs.Construct",
                              "version": "10.3.0"
                            }
                          },
                          "DefaultPolicy": {
                            "id": "DefaultPolicy",
                            "path": "aws-cdk-eks-cluster-al2023-nodegroup-test/@aws-cdk--aws-eks.ClusterResourceProvider/Provider/waiter-state-machine/Role/DefaultPolicy",
                            "children": {
                              "Resource": {
                                "id": "Resource",
                                "path": "aws-cdk-eks-cluster-al2023-nodegroup-test/@aws-cdk--aws-eks.ClusterResourceProvider/Provider/waiter-state-machine/Role/DefaultPolicy/Resource",
                                "attributes": {
                                  "aws:cdk:cloudformation:type": "AWS::IAM::Policy",
                                  "aws:cdk:cloudformation:props": {
                                    "policyDocument": {
                                      "Statement": [
                                        {
                                          "Action": "lambda:InvokeFunction",
                                          "Effect": "Allow",
                                          "Resource": [
                                            {
                                              "Fn::GetAtt": [
                                                "ProviderframeworkisComplete26D7B0CB",
                                                "Arn"
                                              ]
                                            },
                                            {
                                              "Fn::GetAtt": [
                                                "ProviderframeworkonTimeout0B47CA38",
                                                "Arn"
                                              ]
                                            },
                                            {
                                              "Fn::Join": [
                                                "",
                                                [
                                                  {
                                                    "Fn::GetAtt": [
                                                      "ProviderframeworkisComplete26D7B0CB",
                                                      "Arn"
                                                    ]
                                                  },
                                                  ":*"
                                                ]
                                              ]
                                            },
                                            {
                                              "Fn::Join": [
                                                "",
                                                [
                                                  {
                                                    "Fn::GetAtt": [
                                                      "ProviderframeworkonTimeout0B47CA38",
                                                      "Arn"
                                                    ]
                                                  },
                                                  ":*"
                                                ]
                                              ]
                                            }
                                          ]
                                        },
                                        {
                                          "Action": [
                                            "logs:CreateLogDelivery",
                                            "logs:CreateLogStream",
                                            "logs:DeleteLogDelivery",
                                            "logs:DescribeLogGroups",
                                            "logs:DescribeResourcePolicies",
                                            "logs:GetLogDelivery",
                                            "logs:ListLogDeliveries",
                                            "logs:PutLogEvents",
                                            "logs:PutResourcePolicy",
                                            "logs:UpdateLogDelivery"
                                          ],
                                          "Effect": "Allow",
                                          "Resource": "*"
                                        }
                                      ],
                                      "Version": "2012-10-17"
                                    },
                                    "policyName": "ProviderwaiterstatemachineRoleDefaultPolicyD3C3DA1A",
                                    "roles": [
                                      {
                                        "Ref": "ProviderwaiterstatemachineRole0C7159F9"
                                      }
                                    ]
                                  }
                                },
                                "constructInfo": {
                                  "fqn": "constructs.Construct",
                                  "version": "10.3.0"
                                }
                              }
                            },
                            "constructInfo": {
                              "fqn": "constructs.Construct",
                              "version": "10.3.0"
                            }
                          }
                        },
                        "constructInfo": {
                          "fqn": "constructs.Construct",
                          "version": "10.3.0"
                        }
                      },
                      "LogGroup": {
                        "id": "LogGroup",
                        "path": "aws-cdk-eks-cluster-al2023-nodegroup-test/@aws-cdk--aws-eks.ClusterResourceProvider/Provider/waiter-state-machine/LogGroup",
                        "children": {
                          "Resource": {
                            "id": "Resource",
                            "path": "aws-cdk-eks-cluster-al2023-nodegroup-test/@aws-cdk--aws-eks.ClusterResourceProvider/Provider/waiter-state-machine/LogGroup/Resource",
                            "attributes": {
                              "aws:cdk:cloudformation:type": "AWS::Logs::LogGroup",
                              "aws:cdk:cloudformation:props": {
                                "logGroupName": {
                                  "Fn::Join": [
                                    "",
                                    [
                                      "/aws/vendedlogs/states/waiter-state-machine-",
                                      {
                                        "Ref": "ProviderframeworkisComplete26D7B0CB"
                                      },
                                      "-c8b4477917034d374d5fd55c88c46b3f871024c5e6"
                                    ]
                                  ]
                                },
                                "retentionInDays": 731
                              }
                            },
                            "constructInfo": {
                              "fqn": "constructs.Construct",
                              "version": "10.3.0"
                            }
                          }
                        },
                        "constructInfo": {
                          "fqn": "constructs.Construct",
                          "version": "10.3.0"
                        }
                      },
                      "Resource": {
                        "id": "Resource",
                        "path": "aws-cdk-eks-cluster-al2023-nodegroup-test/@aws-cdk--aws-eks.ClusterResourceProvider/Provider/waiter-state-machine/Resource",
                        "attributes": {
                          "aws:cdk:cloudformation:type": "AWS::StepFunctions::StateMachine",
                          "aws:cdk:cloudformation:props": {
                            "definitionString": {
                              "Fn::Join": [
                                "",
                                [
                                  "{\"StartAt\":\"framework-isComplete-task\",\"States\":{\"framework-isComplete-task\":{\"End\":true,\"Retry\":[{\"ErrorEquals\":[\"States.ALL\"],\"IntervalSeconds\":60,\"MaxAttempts\":60,\"BackoffRate\":1}],\"Catch\":[{\"ErrorEquals\":[\"States.ALL\"],\"Next\":\"framework-onTimeout-task\"}],\"Type\":\"Task\",\"Resource\":\"",
                                  {
                                    "Fn::GetAtt": [
                                      "ProviderframeworkisComplete26D7B0CB",
                                      "Arn"
                                    ]
                                  },
                                  "\"},\"framework-onTimeout-task\":{\"End\":true,\"Type\":\"Task\",\"Resource\":\"",
                                  {
                                    "Fn::GetAtt": [
                                      "ProviderframeworkonTimeout0B47CA38",
                                      "Arn"
                                    ]
                                  },
                                  "\"}}}"
                                ]
                              ]
                            },
                            "loggingConfiguration": {
                              "destinations": [
                                {
                                  "cloudWatchLogsLogGroup": {
                                    "logGroupArn": {
                                      "Fn::GetAtt": [
                                        "ProviderwaiterstatemachineLogGroupDD693A98",
                                        "Arn"
                                      ]
                                    }
                                  }
                                }
                              ],
                              "includeExecutionData": false,
                              "level": "ERROR"
                            },
                            "roleArn": {
                              "Fn::GetAtt": [
                                "ProviderwaiterstatemachineRole0C7159F9",
                                "Arn"
                              ]
                            }
                          }
                        },
                        "constructInfo": {
                          "fqn": "constructs.Construct",
                          "version": "10.3.0"
                        }
                      }
                    },
                    "constructInfo": {
                      "fqn": "constructs.Construct",
                      "version": "10.3.0"
                    }
                  }
                },
                "constructInfo": {
                  "fqn": "constructs.Construct",
                  "version": "10.3.0"
                }
              },
              "awscdkeksclusteral2023nodegrouptestawscdkawseksClusterResourceProviderOnEventHandlerServiceRole52B34D2CArn": {
                "id": "awscdkeksclusteral2023nodegrouptestawscdkawseksClusterResourceProviderOnEventHandlerServiceRole52B34D2CArn",
                "path": "aws-cdk-eks-cluster-al2023-nodegroup-test/@aws-cdk--aws-eks.ClusterResourceProvider/awscdkeksclusteral2023nodegrouptestawscdkawseksClusterResourceProviderOnEventHandlerServiceRole52B34D2CArn",
                "constructInfo": {
                  "fqn": "constructs.Construct",
                  "version": "10.3.0"
                }
              },
              "awscdkeksclusteral2023nodegrouptestawscdkawseksClusterResourceProviderIsCompleteHandlerServiceRoleE20DF395Arn": {
                "id": "awscdkeksclusteral2023nodegrouptestawscdkawseksClusterResourceProviderIsCompleteHandlerServiceRoleE20DF395Arn",
                "path": "aws-cdk-eks-cluster-al2023-nodegroup-test/@aws-cdk--aws-eks.ClusterResourceProvider/awscdkeksclusteral2023nodegrouptestawscdkawseksClusterResourceProviderIsCompleteHandlerServiceRoleE20DF395Arn",
                "constructInfo": {
                  "fqn": "constructs.Construct",
                  "version": "10.3.0"
                }
              },
              "awscdkeksclusteral2023nodegrouptestawscdkawseksClusterResourceProviderframeworkonEvent164A6D0CArn": {
                "id": "awscdkeksclusteral2023nodegrouptestawscdkawseksClusterResourceProviderframeworkonEvent164A6D0CArn",
                "path": "aws-cdk-eks-cluster-al2023-nodegroup-test/@aws-cdk--aws-eks.ClusterResourceProvider/awscdkeksclusteral2023nodegrouptestawscdkawseksClusterResourceProviderframeworkonEvent164A6D0CArn",
                "constructInfo": {
                  "fqn": "constructs.Construct",
                  "version": "10.3.0"
                }
              }
            },
            "constructInfo": {
              "fqn": "constructs.Construct",
              "version": "10.3.0"
            }
          },
          "@aws-cdk--aws-eks.ClusterResourceProvider.NestedStack": {
            "id": "@aws-cdk--aws-eks.ClusterResourceProvider.NestedStack",
            "path": "aws-cdk-eks-cluster-al2023-nodegroup-test/@aws-cdk--aws-eks.ClusterResourceProvider.NestedStack",
            "children": {
              "@aws-cdk--aws-eks.ClusterResourceProvider.NestedStackResource": {
                "id": "@aws-cdk--aws-eks.ClusterResourceProvider.NestedStackResource",
                "path": "aws-cdk-eks-cluster-al2023-nodegroup-test/@aws-cdk--aws-eks.ClusterResourceProvider.NestedStack/@aws-cdk--aws-eks.ClusterResourceProvider.NestedStackResource",
                "attributes": {
                  "aws:cdk:cloudformation:type": "AWS::CloudFormation::Stack",
                  "aws:cdk:cloudformation:props": {
                    "templateUrl": {
                      "Fn::Join": [
                        "",
                        [
                          "https://s3.",
                          {
                            "Ref": "AWS::Region"
                          },
                          ".",
                          {
                            "Ref": "AWS::URLSuffix"
                          },
                          "/",
                          {
                            "Fn::Sub": "cdk-hnb659fds-assets-${AWS::AccountId}-${AWS::Region}"
                          },
<<<<<<< HEAD
                          "/47aa714277193c44cdfc5ee19f141c78cb18fa838398bc57ca2f0b3c5b00ee91.json"
=======
                          "/f60bb443f247dda63ec8772a7627d54d50a56350ed4e8c906bc15e8272052a12.json"
>>>>>>> 8f4d4d75
                        ]
                      ]
                    }
                  }
                },
                "constructInfo": {
                  "fqn": "constructs.Construct",
                  "version": "10.3.0"
                }
              }
            },
            "constructInfo": {
              "fqn": "constructs.Construct",
              "version": "10.3.0"
            }
          },
          "@aws-cdk--aws-eks.KubectlProvider": {
            "id": "@aws-cdk--aws-eks.KubectlProvider",
            "path": "aws-cdk-eks-cluster-al2023-nodegroup-test/@aws-cdk--aws-eks.KubectlProvider",
            "children": {
              "Handler": {
                "id": "Handler",
                "path": "aws-cdk-eks-cluster-al2023-nodegroup-test/@aws-cdk--aws-eks.KubectlProvider/Handler",
                "children": {
                  "Code": {
                    "id": "Code",
                    "path": "aws-cdk-eks-cluster-al2023-nodegroup-test/@aws-cdk--aws-eks.KubectlProvider/Handler/Code",
                    "children": {
                      "Stage": {
                        "id": "Stage",
                        "path": "aws-cdk-eks-cluster-al2023-nodegroup-test/@aws-cdk--aws-eks.KubectlProvider/Handler/Code/Stage",
                        "constructInfo": {
                          "fqn": "constructs.Construct",
                          "version": "10.3.0"
                        }
                      },
                      "AssetBucket": {
                        "id": "AssetBucket",
                        "path": "aws-cdk-eks-cluster-al2023-nodegroup-test/@aws-cdk--aws-eks.KubectlProvider/Handler/Code/AssetBucket",
                        "constructInfo": {
                          "fqn": "constructs.Construct",
                          "version": "10.3.0"
                        }
                      }
                    },
                    "constructInfo": {
                      "fqn": "constructs.Construct",
                      "version": "10.3.0"
                    }
                  },
                  "Resource": {
                    "id": "Resource",
                    "path": "aws-cdk-eks-cluster-al2023-nodegroup-test/@aws-cdk--aws-eks.KubectlProvider/Handler/Resource",
                    "attributes": {
                      "aws:cdk:cloudformation:type": "AWS::Lambda::Function",
                      "aws:cdk:cloudformation:props": {
                        "code": {
                          "s3Bucket": {
                            "Fn::Sub": "cdk-hnb659fds-assets-${AWS::AccountId}-${AWS::Region}"
                          },
                          "s3Key": "abc70c90ded969d12235ca11768293cb20557cff54518518480c0d9fb344a098.zip"
                        },
                        "description": "onEvent handler for EKS kubectl resource provider",
                        "handler": "index.handler",
                        "layers": [
                          {
                            "Ref": "AwsCliLayerF44AAF94"
                          },
                          {
                            "Ref": "referencetoawscdkeksclusteral2023nodegrouptestKubectlLayer1E2C08B6Ref"
                          }
                        ],
                        "memorySize": 1024,
                        "role": {
                          "Ref": "referencetoawscdkeksclusteral2023nodegrouptestClusterKubectlHandlerRoleEBF8BFAEArn"
                        },
                        "runtime": "python3.10",
                        "timeout": 900,
                        "vpcConfig": {
                          "subnetIds": [
                            {
                              "Ref": "referencetoawscdkeksclusteral2023nodegrouptestVpcPrivateSubnet1Subnet9541A699Ref"
                            },
                            {
                              "Ref": "referencetoawscdkeksclusteral2023nodegrouptestVpcPrivateSubnet2Subnet229DFC35Ref"
                            }
                          ],
                          "securityGroupIds": [
                            {
                              "Ref": "referencetoawscdkeksclusteral2023nodegrouptestCluster517CBBE0ClusterSecurityGroupId"
                            }
                          ]
                        }
                      }
                    },
                    "constructInfo": {
                      "fqn": "constructs.Construct",
                      "version": "10.3.0"
                    }
                  }
                },
                "constructInfo": {
                  "fqn": "constructs.Construct",
                  "version": "10.3.0"
                }
              },
              "AwsCliLayer": {
                "id": "AwsCliLayer",
                "path": "aws-cdk-eks-cluster-al2023-nodegroup-test/@aws-cdk--aws-eks.KubectlProvider/AwsCliLayer",
                "children": {
                  "Code": {
                    "id": "Code",
                    "path": "aws-cdk-eks-cluster-al2023-nodegroup-test/@aws-cdk--aws-eks.KubectlProvider/AwsCliLayer/Code",
                    "children": {
                      "Stage": {
                        "id": "Stage",
                        "path": "aws-cdk-eks-cluster-al2023-nodegroup-test/@aws-cdk--aws-eks.KubectlProvider/AwsCliLayer/Code/Stage",
                        "constructInfo": {
                          "fqn": "constructs.Construct",
                          "version": "10.3.0"
                        }
                      },
                      "AssetBucket": {
                        "id": "AssetBucket",
                        "path": "aws-cdk-eks-cluster-al2023-nodegroup-test/@aws-cdk--aws-eks.KubectlProvider/AwsCliLayer/Code/AssetBucket",
                        "constructInfo": {
                          "fqn": "constructs.Construct",
                          "version": "10.3.0"
                        }
                      }
                    },
                    "constructInfo": {
                      "fqn": "constructs.Construct",
                      "version": "10.3.0"
                    }
                  },
                  "Resource": {
                    "id": "Resource",
                    "path": "aws-cdk-eks-cluster-al2023-nodegroup-test/@aws-cdk--aws-eks.KubectlProvider/AwsCliLayer/Resource",
                    "attributes": {
                      "aws:cdk:cloudformation:type": "AWS::Lambda::LayerVersion",
                      "aws:cdk:cloudformation:props": {
                        "content": {
                          "s3Bucket": {
                            "Fn::Sub": "cdk-hnb659fds-assets-${AWS::AccountId}-${AWS::Region}"
                          },
                          "s3Key": "3322b7049fb0ed2b7cbb644a2ada8d1116ff80c32dca89e6ada846b5de26f961.zip"
                        },
                        "description": "/opt/awscli/aws"
                      }
                    },
                    "constructInfo": {
                      "fqn": "constructs.Construct",
                      "version": "10.3.0"
                    }
                  }
                },
                "constructInfo": {
                  "fqn": "constructs.Construct",
                  "version": "10.3.0"
                }
              },
              "ConditionalPolicyArn": {
                "id": "ConditionalPolicyArn",
                "path": "aws-cdk-eks-cluster-al2023-nodegroup-test/@aws-cdk--aws-eks.KubectlProvider/ConditionalPolicyArn",
                "constructInfo": {
                  "fqn": "constructs.Construct",
                  "version": "10.3.0"
                }
              },
              "conditionalPolicy": {
                "id": "conditionalPolicy",
                "path": "aws-cdk-eks-cluster-al2023-nodegroup-test/@aws-cdk--aws-eks.KubectlProvider/conditionalPolicy",
                "constructInfo": {
                  "fqn": "constructs.Construct",
                  "version": "10.3.0"
                }
              },
              "Provider": {
                "id": "Provider",
                "path": "aws-cdk-eks-cluster-al2023-nodegroup-test/@aws-cdk--aws-eks.KubectlProvider/Provider",
                "children": {
                  "framework-onEvent": {
                    "id": "framework-onEvent",
                    "path": "aws-cdk-eks-cluster-al2023-nodegroup-test/@aws-cdk--aws-eks.KubectlProvider/Provider/framework-onEvent",
                    "children": {
                      "ServiceRole": {
                        "id": "ServiceRole",
                        "path": "aws-cdk-eks-cluster-al2023-nodegroup-test/@aws-cdk--aws-eks.KubectlProvider/Provider/framework-onEvent/ServiceRole",
                        "children": {
                          "ImportServiceRole": {
                            "id": "ImportServiceRole",
                            "path": "aws-cdk-eks-cluster-al2023-nodegroup-test/@aws-cdk--aws-eks.KubectlProvider/Provider/framework-onEvent/ServiceRole/ImportServiceRole",
                            "constructInfo": {
                              "fqn": "constructs.Construct",
                              "version": "10.3.0"
                            }
                          },
                          "Resource": {
                            "id": "Resource",
                            "path": "aws-cdk-eks-cluster-al2023-nodegroup-test/@aws-cdk--aws-eks.KubectlProvider/Provider/framework-onEvent/ServiceRole/Resource",
                            "attributes": {
                              "aws:cdk:cloudformation:type": "AWS::IAM::Role",
                              "aws:cdk:cloudformation:props": {
                                "assumeRolePolicyDocument": {
                                  "Statement": [
                                    {
                                      "Action": "sts:AssumeRole",
                                      "Effect": "Allow",
                                      "Principal": {
                                        "Service": "lambda.amazonaws.com"
                                      }
                                    }
                                  ],
                                  "Version": "2012-10-17"
                                },
                                "managedPolicyArns": [
                                  {
                                    "Fn::Join": [
                                      "",
                                      [
                                        "arn:",
                                        {
                                          "Ref": "AWS::Partition"
                                        },
                                        ":iam::aws:policy/service-role/AWSLambdaBasicExecutionRole"
                                      ]
                                    ]
                                  },
                                  {
                                    "Fn::Join": [
                                      "",
                                      [
                                        "arn:",
                                        {
                                          "Ref": "AWS::Partition"
                                        },
                                        ":iam::aws:policy/service-role/AWSLambdaVPCAccessExecutionRole"
                                      ]
                                    ]
                                  }
                                ]
                              }
                            },
                            "constructInfo": {
                              "fqn": "constructs.Construct",
                              "version": "10.3.0"
                            }
                          },
                          "DefaultPolicy": {
                            "id": "DefaultPolicy",
                            "path": "aws-cdk-eks-cluster-al2023-nodegroup-test/@aws-cdk--aws-eks.KubectlProvider/Provider/framework-onEvent/ServiceRole/DefaultPolicy",
                            "children": {
                              "Resource": {
                                "id": "Resource",
                                "path": "aws-cdk-eks-cluster-al2023-nodegroup-test/@aws-cdk--aws-eks.KubectlProvider/Provider/framework-onEvent/ServiceRole/DefaultPolicy/Resource",
                                "attributes": {
                                  "aws:cdk:cloudformation:type": "AWS::IAM::Policy",
                                  "aws:cdk:cloudformation:props": {
                                    "policyDocument": {
                                      "Statement": [
                                        {
                                          "Action": "lambda:InvokeFunction",
                                          "Effect": "Allow",
                                          "Resource": [
                                            {
                                              "Fn::GetAtt": [
                                                "Handler886CB40B",
                                                "Arn"
                                              ]
                                            },
                                            {
                                              "Fn::Join": [
                                                "",
                                                [
                                                  {
                                                    "Fn::GetAtt": [
                                                      "Handler886CB40B",
                                                      "Arn"
                                                    ]
                                                  },
                                                  ":*"
                                                ]
                                              ]
                                            }
                                          ]
                                        }
                                      ],
                                      "Version": "2012-10-17"
                                    },
                                    "policyName": "ProviderframeworkonEventServiceRoleDefaultPolicy48CD2133",
                                    "roles": [
                                      {
                                        "Ref": "ProviderframeworkonEventServiceRole9FF04296"
                                      }
                                    ]
                                  }
                                },
                                "constructInfo": {
                                  "fqn": "constructs.Construct",
                                  "version": "10.3.0"
                                }
                              }
                            },
                            "constructInfo": {
                              "fqn": "constructs.Construct",
                              "version": "10.3.0"
                            }
                          }
                        },
                        "constructInfo": {
                          "fqn": "constructs.Construct",
                          "version": "10.3.0"
                        }
                      },
                      "Code": {
                        "id": "Code",
                        "path": "aws-cdk-eks-cluster-al2023-nodegroup-test/@aws-cdk--aws-eks.KubectlProvider/Provider/framework-onEvent/Code",
                        "children": {
                          "Stage": {
                            "id": "Stage",
                            "path": "aws-cdk-eks-cluster-al2023-nodegroup-test/@aws-cdk--aws-eks.KubectlProvider/Provider/framework-onEvent/Code/Stage",
                            "constructInfo": {
                              "fqn": "constructs.Construct",
                              "version": "10.3.0"
                            }
                          },
                          "AssetBucket": {
                            "id": "AssetBucket",
                            "path": "aws-cdk-eks-cluster-al2023-nodegroup-test/@aws-cdk--aws-eks.KubectlProvider/Provider/framework-onEvent/Code/AssetBucket",
                            "constructInfo": {
                              "fqn": "constructs.Construct",
                              "version": "10.3.0"
                            }
                          }
                        },
                        "constructInfo": {
                          "fqn": "constructs.Construct",
                          "version": "10.3.0"
                        }
                      },
                      "Resource": {
                        "id": "Resource",
                        "path": "aws-cdk-eks-cluster-al2023-nodegroup-test/@aws-cdk--aws-eks.KubectlProvider/Provider/framework-onEvent/Resource",
                        "attributes": {
                          "aws:cdk:cloudformation:type": "AWS::Lambda::Function",
                          "aws:cdk:cloudformation:props": {
                            "code": {
                              "s3Bucket": {
                                "Fn::Sub": "cdk-hnb659fds-assets-${AWS::AccountId}-${AWS::Region}"
                              },
                              "s3Key": "15197a5512179542fe2cff74af89bb047793c9c4e0b4395f114641a81cd52ae5.zip"
                            },
                            "description": "AWS CDK resource provider framework - onEvent (aws-cdk-eks-cluster-al2023-nodegroup-test/@aws-cdk--aws-eks.KubectlProvider/Provider)",
                            "environment": {
                              "variables": {
                                "USER_ON_EVENT_FUNCTION_ARN": {
                                  "Fn::GetAtt": [
                                    "Handler886CB40B",
                                    "Arn"
                                  ]
                                }
                              }
                            },
                            "handler": "framework.onEvent",
                            "role": {
                              "Fn::GetAtt": [
                                "ProviderframeworkonEventServiceRole9FF04296",
                                "Arn"
                              ]
                            },
                            "runtime": {
                              "Fn::FindInMap": [
                                "LatestNodeRuntimeMap",
                                {
                                  "Ref": "AWS::Region"
                                },
                                "value"
                              ]
                            },
                            "timeout": 900,
                            "vpcConfig": {
                              "subnetIds": [
                                {
                                  "Ref": "referencetoawscdkeksclusteral2023nodegrouptestVpcPrivateSubnet1Subnet9541A699Ref"
                                },
                                {
                                  "Ref": "referencetoawscdkeksclusteral2023nodegrouptestVpcPrivateSubnet2Subnet229DFC35Ref"
                                }
                              ],
                              "securityGroupIds": [
                                {
                                  "Ref": "referencetoawscdkeksclusteral2023nodegrouptestCluster517CBBE0ClusterSecurityGroupId"
                                }
                              ]
                            }
                          }
                        },
                        "constructInfo": {
                          "fqn": "constructs.Construct",
                          "version": "10.3.0"
                        }
                      }
                    },
                    "constructInfo": {
                      "fqn": "constructs.Construct",
                      "version": "10.3.0"
                    }
                  }
                },
                "constructInfo": {
                  "fqn": "constructs.Construct",
                  "version": "10.3.0"
                }
              },
              "LatestNodeRuntimeMap": {
                "id": "LatestNodeRuntimeMap",
                "path": "aws-cdk-eks-cluster-al2023-nodegroup-test/@aws-cdk--aws-eks.KubectlProvider/LatestNodeRuntimeMap",
                "constructInfo": {
                  "fqn": "aws-cdk-lib.CfnMapping",
                  "version": "0.0.0"
                }
              },
              "awscdkeksclusteral2023nodegrouptestawscdkawseksKubectlProviderframeworkonEventF34EE07AArn": {
                "id": "awscdkeksclusteral2023nodegrouptestawscdkawseksKubectlProviderframeworkonEventF34EE07AArn",
                "path": "aws-cdk-eks-cluster-al2023-nodegroup-test/@aws-cdk--aws-eks.KubectlProvider/awscdkeksclusteral2023nodegrouptestawscdkawseksKubectlProviderframeworkonEventF34EE07AArn",
                "constructInfo": {
                  "fqn": "constructs.Construct",
                  "version": "10.3.0"
                }
              },
              "reference-to-awscdkeksclusteral2023nodegrouptestKubectlLayer1E2C08B6Ref": {
                "id": "reference-to-awscdkeksclusteral2023nodegrouptestKubectlLayer1E2C08B6Ref",
                "path": "aws-cdk-eks-cluster-al2023-nodegroup-test/@aws-cdk--aws-eks.KubectlProvider/reference-to-awscdkeksclusteral2023nodegrouptestKubectlLayer1E2C08B6Ref",
                "constructInfo": {
                  "fqn": "constructs.Construct",
                  "version": "10.3.0"
                }
              },
              "reference-to-awscdkeksclusteral2023nodegrouptestClusterKubectlHandlerRoleEBF8BFAEArn": {
                "id": "reference-to-awscdkeksclusteral2023nodegrouptestClusterKubectlHandlerRoleEBF8BFAEArn",
                "path": "aws-cdk-eks-cluster-al2023-nodegroup-test/@aws-cdk--aws-eks.KubectlProvider/reference-to-awscdkeksclusteral2023nodegrouptestClusterKubectlHandlerRoleEBF8BFAEArn",
                "constructInfo": {
                  "fqn": "constructs.Construct",
                  "version": "10.3.0"
                }
              },
              "reference-to-awscdkeksclusteral2023nodegrouptestVpcPrivateSubnet1Subnet9541A699Ref": {
                "id": "reference-to-awscdkeksclusteral2023nodegrouptestVpcPrivateSubnet1Subnet9541A699Ref",
                "path": "aws-cdk-eks-cluster-al2023-nodegroup-test/@aws-cdk--aws-eks.KubectlProvider/reference-to-awscdkeksclusteral2023nodegrouptestVpcPrivateSubnet1Subnet9541A699Ref",
                "constructInfo": {
                  "fqn": "constructs.Construct",
                  "version": "10.3.0"
                }
              },
              "reference-to-awscdkeksclusteral2023nodegrouptestVpcPrivateSubnet2Subnet229DFC35Ref": {
                "id": "reference-to-awscdkeksclusteral2023nodegrouptestVpcPrivateSubnet2Subnet229DFC35Ref",
                "path": "aws-cdk-eks-cluster-al2023-nodegroup-test/@aws-cdk--aws-eks.KubectlProvider/reference-to-awscdkeksclusteral2023nodegrouptestVpcPrivateSubnet2Subnet229DFC35Ref",
                "constructInfo": {
                  "fqn": "constructs.Construct",
                  "version": "10.3.0"
                }
              },
              "reference-to-awscdkeksclusteral2023nodegrouptestCluster517CBBE0ClusterSecurityGroupId": {
                "id": "reference-to-awscdkeksclusteral2023nodegrouptestCluster517CBBE0ClusterSecurityGroupId",
                "path": "aws-cdk-eks-cluster-al2023-nodegroup-test/@aws-cdk--aws-eks.KubectlProvider/reference-to-awscdkeksclusteral2023nodegrouptestCluster517CBBE0ClusterSecurityGroupId",
                "constructInfo": {
                  "fqn": "constructs.Construct",
                  "version": "10.3.0"
                }
              }
            },
            "constructInfo": {
              "fqn": "constructs.Construct",
              "version": "10.3.0"
            }
          },
          "@aws-cdk--aws-eks.KubectlProvider.NestedStack": {
            "id": "@aws-cdk--aws-eks.KubectlProvider.NestedStack",
            "path": "aws-cdk-eks-cluster-al2023-nodegroup-test/@aws-cdk--aws-eks.KubectlProvider.NestedStack",
            "children": {
              "@aws-cdk--aws-eks.KubectlProvider.NestedStackResource": {
                "id": "@aws-cdk--aws-eks.KubectlProvider.NestedStackResource",
                "path": "aws-cdk-eks-cluster-al2023-nodegroup-test/@aws-cdk--aws-eks.KubectlProvider.NestedStack/@aws-cdk--aws-eks.KubectlProvider.NestedStackResource",
                "attributes": {
                  "aws:cdk:cloudformation:type": "AWS::CloudFormation::Stack",
                  "aws:cdk:cloudformation:props": {
                    "parameters": {
                      "referencetoawscdkeksclusteral2023nodegrouptestKubectlLayer1E2C08B6Ref": {
                        "Ref": "KubectlLayer600207B5"
                      },
                      "referencetoawscdkeksclusteral2023nodegrouptestClusterKubectlHandlerRoleEBF8BFAEArn": {
                        "Fn::GetAtt": [
                          "ClusterKubectlHandlerRole94549F93",
                          "Arn"
                        ]
                      },
                      "referencetoawscdkeksclusteral2023nodegrouptestVpcPrivateSubnet1Subnet9541A699Ref": {
                        "Ref": "VpcPrivateSubnet1Subnet536B997A"
                      },
                      "referencetoawscdkeksclusteral2023nodegrouptestVpcPrivateSubnet2Subnet229DFC35Ref": {
                        "Ref": "VpcPrivateSubnet2Subnet3788AAA1"
                      },
                      "referencetoawscdkeksclusteral2023nodegrouptestCluster517CBBE0ClusterSecurityGroupId": {
                        "Fn::GetAtt": [
                          "Cluster9EE0221C",
                          "ClusterSecurityGroupId"
                        ]
                      }
                    },
                    "templateUrl": {
                      "Fn::Join": [
                        "",
                        [
                          "https://s3.",
                          {
                            "Ref": "AWS::Region"
                          },
                          ".",
                          {
                            "Ref": "AWS::URLSuffix"
                          },
                          "/",
                          {
                            "Fn::Sub": "cdk-hnb659fds-assets-${AWS::AccountId}-${AWS::Region}"
                          },
<<<<<<< HEAD
                          "/30282fc1bcaf05d7b2f552072dd1e50364a1b8300cb802d2f4d6fe7255913b4e.json"
=======
                          "/5ae608f2a0d8bc3f9dbe5f1a3254a5e50e17eb42f6cf3459a3687bcd7f00db86.json"
>>>>>>> 8f4d4d75
                        ]
                      ]
                    }
                  }
                },
                "constructInfo": {
                  "fqn": "constructs.Construct",
                  "version": "10.3.0"
                }
              }
            },
            "constructInfo": {
              "fqn": "constructs.Construct",
              "version": "10.3.0"
            }
          },
          "BootstrapVersion": {
            "id": "BootstrapVersion",
            "path": "aws-cdk-eks-cluster-al2023-nodegroup-test/BootstrapVersion",
            "constructInfo": {
              "fqn": "constructs.Construct",
              "version": "10.3.0"
            }
          },
          "CheckBootstrapVersion": {
            "id": "CheckBootstrapVersion",
            "path": "aws-cdk-eks-cluster-al2023-nodegroup-test/CheckBootstrapVersion",
            "constructInfo": {
              "fqn": "constructs.Construct",
              "version": "10.3.0"
            }
          }
        },
        "constructInfo": {
          "fqn": "constructs.Construct",
          "version": "10.3.0"
        }
      },
      "aws-cdk-eks-cluster-al2023-nodegroup": {
        "id": "aws-cdk-eks-cluster-al2023-nodegroup",
        "path": "aws-cdk-eks-cluster-al2023-nodegroup",
        "children": {
          "DefaultTest": {
            "id": "DefaultTest",
            "path": "aws-cdk-eks-cluster-al2023-nodegroup/DefaultTest",
            "children": {
              "Default": {
                "id": "Default",
                "path": "aws-cdk-eks-cluster-al2023-nodegroup/DefaultTest/Default",
                "constructInfo": {
                  "fqn": "constructs.Construct",
                  "version": "10.3.0"
                }
              },
              "DeployAssert": {
                "id": "DeployAssert",
                "path": "aws-cdk-eks-cluster-al2023-nodegroup/DefaultTest/DeployAssert",
                "children": {
                  "BootstrapVersion": {
                    "id": "BootstrapVersion",
                    "path": "aws-cdk-eks-cluster-al2023-nodegroup/DefaultTest/DeployAssert/BootstrapVersion",
                    "constructInfo": {
                      "fqn": "constructs.Construct",
                      "version": "10.3.0"
                    }
                  },
                  "CheckBootstrapVersion": {
                    "id": "CheckBootstrapVersion",
                    "path": "aws-cdk-eks-cluster-al2023-nodegroup/DefaultTest/DeployAssert/CheckBootstrapVersion",
                    "constructInfo": {
                      "fqn": "constructs.Construct",
                      "version": "10.3.0"
                    }
                  }
                },
                "constructInfo": {
                  "fqn": "constructs.Construct",
                  "version": "10.3.0"
                }
              }
            },
            "constructInfo": {
              "fqn": "@aws-cdk/integ-tests-alpha.IntegTestCase",
              "version": "0.0.0"
            }
          }
        },
        "constructInfo": {
          "fqn": "@aws-cdk/integ-tests-alpha.IntegTest",
          "version": "0.0.0"
        }
      },
      "Tree": {
        "id": "Tree",
        "path": "Tree",
        "constructInfo": {
          "fqn": "constructs.Construct",
          "version": "10.3.0"
        }
      }
    },
    "constructInfo": {
      "fqn": "constructs.Construct",
      "version": "10.3.0"
    }
  }
}<|MERGE_RESOLUTION|>--- conflicted
+++ resolved
@@ -1686,11 +1686,7 @@
                           "s3Bucket": {
                             "Fn::Sub": "cdk-hnb659fds-assets-${AWS::AccountId}-${AWS::Region}"
                           },
-<<<<<<< HEAD
                           "s3Key": "96e08078ff1c0c6f320ab729994f87b461011e4d042244927d1208c4db523c76.zip"
-=======
-                          "s3Key": "98b432f1b1df9de4026df7e718c23783d833d67973da5291085b4dc7be1a568a.zip"
->>>>>>> 8f4d4d75
                         },
                         "description": "onEvent handler for EKS cluster resource provider",
                         "environment": {
@@ -1830,11 +1826,7 @@
                           "s3Bucket": {
                             "Fn::Sub": "cdk-hnb659fds-assets-${AWS::AccountId}-${AWS::Region}"
                           },
-<<<<<<< HEAD
                           "s3Key": "96e08078ff1c0c6f320ab729994f87b461011e4d042244927d1208c4db523c76.zip"
-=======
-                          "s3Key": "98b432f1b1df9de4026df7e718c23783d833d67973da5291085b4dc7be1a568a.zip"
->>>>>>> 8f4d4d75
                         },
                         "description": "isComplete handler for EKS cluster resource provider",
                         "environment": {
@@ -2873,11 +2865,7 @@
                           {
                             "Fn::Sub": "cdk-hnb659fds-assets-${AWS::AccountId}-${AWS::Region}"
                           },
-<<<<<<< HEAD
                           "/47aa714277193c44cdfc5ee19f141c78cb18fa838398bc57ca2f0b3c5b00ee91.json"
-=======
-                          "/f60bb443f247dda63ec8772a7627d54d50a56350ed4e8c906bc15e8272052a12.json"
->>>>>>> 8f4d4d75
                         ]
                       ]
                     }
@@ -3404,11 +3392,7 @@
                           {
                             "Fn::Sub": "cdk-hnb659fds-assets-${AWS::AccountId}-${AWS::Region}"
                           },
-<<<<<<< HEAD
                           "/30282fc1bcaf05d7b2f552072dd1e50364a1b8300cb802d2f4d6fe7255913b4e.json"
-=======
-                          "/5ae608f2a0d8bc3f9dbe5f1a3254a5e50e17eb42f6cf3459a3687bcd7f00db86.json"
->>>>>>> 8f4d4d75
                         ]
                       ]
                     }
