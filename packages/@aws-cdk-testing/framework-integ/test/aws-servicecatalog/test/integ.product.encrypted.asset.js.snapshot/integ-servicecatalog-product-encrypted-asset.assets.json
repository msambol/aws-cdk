--- conflicted
+++ resolved
@@ -1,9 +1,5 @@
 {
-<<<<<<< HEAD
-  "version": "36.0.0",
-=======
   "version": "36.0.5",
->>>>>>> 1726abdd
   "files": {
     "44e9c4d7a5d3fd2d677e1a7e416b2b56f6b0104bd5eff9cac5557b4c65a9dc61": {
       "source": {
@@ -47,25 +43,15 @@
         }
       }
     },
-<<<<<<< HEAD
-    "a4c4da3d8af8741fce375f7ccc826c875d4a5c51f00b6aa09a1a90154236948e": {
-      "source": {
-        "path": "asset.a4c4da3d8af8741fce375f7ccc826c875d4a5c51f00b6aa09a1a90154236948e",
-=======
     "0158f40002a8c211635388a87874fd4dcc3d68f525fe08a0fe0f014069ae539c": {
       "source": {
         "path": "asset.0158f40002a8c211635388a87874fd4dcc3d68f525fe08a0fe0f014069ae539c",
->>>>>>> 1726abdd
         "packaging": "zip"
       },
       "destinations": {
         "12345678-test-region": {
           "bucketName": "cdk-hnb659fds-assets-12345678-test-region",
-<<<<<<< HEAD
-          "objectKey": "a4c4da3d8af8741fce375f7ccc826c875d4a5c51f00b6aa09a1a90154236948e.zip",
-=======
           "objectKey": "0158f40002a8c211635388a87874fd4dcc3d68f525fe08a0fe0f014069ae539c.zip",
->>>>>>> 1726abdd
           "region": "test-region",
           "assumeRoleArn": "arn:${AWS::Partition}:iam::12345678:role/cdk-hnb659fds-file-publishing-role-12345678-test-region"
         }
@@ -141,11 +127,7 @@
         }
       }
     },
-<<<<<<< HEAD
-    "5ce5fa4704d914ab4aa334d2e8fe47aeef41c43d0da6c37c68df337121264de7": {
-=======
     "5d9a52f435d8ef16540d496157b79de623f8839968b372127d2a6d1c569fe39e": {
->>>>>>> 1726abdd
       "source": {
         "path": "integ-servicecatalog-product-encrypted-asset.template.json",
         "packaging": "file"
@@ -153,11 +135,7 @@
       "destinations": {
         "12345678-test-region": {
           "bucketName": "cdk-hnb659fds-assets-12345678-test-region",
-<<<<<<< HEAD
-          "objectKey": "5ce5fa4704d914ab4aa334d2e8fe47aeef41c43d0da6c37c68df337121264de7.json",
-=======
           "objectKey": "5d9a52f435d8ef16540d496157b79de623f8839968b372127d2a6d1c569fe39e.json",
->>>>>>> 1726abdd
           "region": "test-region",
           "assumeRoleArn": "arn:${AWS::Partition}:iam::12345678:role/cdk-hnb659fds-file-publishing-role-12345678-test-region"
         }
