{
  "version": "36.0.0",
  "files": {
    "54e6f07bf3aea46d100719f3b21fe0fb45ae789ee372d42d8cdfb97e21aba96c": {
      "source": {
        "path": "asset.54e6f07bf3aea46d100719f3b21fe0fb45ae789ee372d42d8cdfb97e21aba96c",
        "packaging": "zip"
      },
      "destinations": {
        "12345678-test-region": {
          "bucketName": "cdk-hnb659fds-assets-12345678-test-region",
          "objectKey": "54e6f07bf3aea46d100719f3b21fe0fb45ae789ee372d42d8cdfb97e21aba96c.zip",
          "region": "test-region",
          "assumeRoleArn": "arn:${AWS::Partition}:iam::12345678:role/cdk-hnb659fds-file-publishing-role-12345678-test-region"
        }
      }
    },
    "d3833f63e813b3a96ea04c8c50ca98209330867f5f6ac358efca11f85a3476c2": {
      "source": {
        "path": "asset.d3833f63e813b3a96ea04c8c50ca98209330867f5f6ac358efca11f85a3476c2",
        "packaging": "zip"
      },
      "destinations": {
        "12345678-test-region": {
          "bucketName": "cdk-hnb659fds-assets-12345678-test-region",
          "objectKey": "d3833f63e813b3a96ea04c8c50ca98209330867f5f6ac358efca11f85a3476c2.zip",
          "region": "test-region",
          "assumeRoleArn": "arn:${AWS::Partition}:iam::12345678:role/cdk-hnb659fds-file-publishing-role-12345678-test-region"
        }
      }
    },
    "3322b7049fb0ed2b7cbb644a2ada8d1116ff80c32dca89e6ada846b5de26f961": {
      "source": {
        "path": "asset.3322b7049fb0ed2b7cbb644a2ada8d1116ff80c32dca89e6ada846b5de26f961.zip",
        "packaging": "file"
      },
      "destinations": {
        "12345678-test-region": {
          "bucketName": "cdk-hnb659fds-assets-12345678-test-region",
          "objectKey": "3322b7049fb0ed2b7cbb644a2ada8d1116ff80c32dca89e6ada846b5de26f961.zip",
          "region": "test-region",
          "assumeRoleArn": "arn:${AWS::Partition}:iam::12345678:role/cdk-hnb659fds-file-publishing-role-12345678-test-region"
        }
      }
    },
    "e976a796f036a5efbf44b99e44cfb5a961df08d8dbf7cd37e60bf216fb982a00": {
      "source": {
        "path": "asset.e976a796f036a5efbf44b99e44cfb5a961df08d8dbf7cd37e60bf216fb982a00",
        "packaging": "zip"
      },
      "destinations": {
        "12345678-test-region": {
          "bucketName": "cdk-hnb659fds-assets-12345678-test-region",
          "objectKey": "e976a796f036a5efbf44b99e44cfb5a961df08d8dbf7cd37e60bf216fb982a00.zip",
          "region": "test-region",
          "assumeRoleArn": "arn:${AWS::Partition}:iam::12345678:role/cdk-hnb659fds-file-publishing-role-12345678-test-region"
        }
      }
    },
    "e2204c9fddfc339ea362dec9143b4c22f883d4c18dd38c456f8f6a7161c1073d": {
      "source": {
        "path": "asset.e2204c9fddfc339ea362dec9143b4c22f883d4c18dd38c456f8f6a7161c1073d",
        "packaging": "zip"
      },
      "destinations": {
        "12345678-test-region": {
          "bucketName": "cdk-hnb659fds-assets-12345678-test-region",
          "objectKey": "e2204c9fddfc339ea362dec9143b4c22f883d4c18dd38c456f8f6a7161c1073d.zip",
          "region": "test-region",
          "assumeRoleArn": "arn:${AWS::Partition}:iam::12345678:role/cdk-hnb659fds-file-publishing-role-12345678-test-region"
        }
      }
    },
    "b59f768286e16b69628bb23b9c1a1f07300a24101b8979d8e2a94ff1ab03d09e": {
      "source": {
        "path": "asset.b59f768286e16b69628bb23b9c1a1f07300a24101b8979d8e2a94ff1ab03d09e.json",
        "packaging": "file"
      },
      "destinations": {
        "12345678-test-region": {
          "bucketName": "cdk-hnb659fds-assets-12345678-test-region",
          "objectKey": "b59f768286e16b69628bb23b9c1a1f07300a24101b8979d8e2a94ff1ab03d09e.json",
          "region": "test-region",
          "assumeRoleArn": "arn:${AWS::Partition}:iam::12345678:role/cdk-hnb659fds-file-publishing-role-12345678-test-region"
        }
      }
    },
    "6412a5f4524c6b41d26fbeee226c68c2dad735393940a51008d77e6f8b1038f5": {
      "source": {
        "path": "asset.6412a5f4524c6b41d26fbeee226c68c2dad735393940a51008d77e6f8b1038f5.json",
        "packaging": "file"
      },
      "destinations": {
        "12345678-test-region": {
          "bucketName": "cdk-hnb659fds-assets-12345678-test-region",
          "objectKey": "6412a5f4524c6b41d26fbeee226c68c2dad735393940a51008d77e6f8b1038f5.json",
          "region": "test-region",
          "assumeRoleArn": "arn:${AWS::Partition}:iam::12345678:role/cdk-hnb659fds-file-publishing-role-12345678-test-region"
        }
      }
    },
    "dd2d087eeb6ede1d2a9166639ccbde7bd1b10eef9ba2b4cb3d9855faa4fe8c1f": {
      "source": {
        "path": "integservicecatalogproductSNSTopicProduct3B51CF591.product.template.json",
        "packaging": "file"
      },
      "destinations": {
        "12345678-test-region": {
          "bucketName": "cdk-hnb659fds-assets-12345678-test-region",
          "objectKey": "dd2d087eeb6ede1d2a9166639ccbde7bd1b10eef9ba2b4cb3d9855faa4fe8c1f.json",
          "region": "test-region",
          "assumeRoleArn": "arn:${AWS::Partition}:iam::12345678:role/cdk-hnb659fds-file-publishing-role-12345678-test-region"
        }
      }
    },
    "febf69072bf0640316efdf49d6c38d247fef7de32412b570eaf45f5ca3657784": {
      "source": {
        "path": "integservicecatalogproductS3AssetProductCED6E119.product.template.json",
        "packaging": "file"
      },
      "destinations": {
        "12345678-test-region": {
          "bucketName": "cdk-hnb659fds-assets-12345678-test-region",
          "objectKey": "febf69072bf0640316efdf49d6c38d247fef7de32412b570eaf45f5ca3657784.json",
          "region": "test-region",
          "assumeRoleArn": "arn:${AWS::Partition}:iam::12345678:role/cdk-hnb659fds-file-publishing-role-12345678-test-region"
        }
      }
    },
<<<<<<< HEAD
    "50026e7ae4bf4c275032f8505bc276d4bc355339fa8e86217d778d749a1f468c": {
=======
    "01b527e92b6f94e7bffb157cc2731dc31a48b482bf734d26a11b5e052977ecfa": {
>>>>>>> efccfcb9
      "source": {
        "path": "integ-servicecatalog-product.template.json",
        "packaging": "file"
      },
      "destinations": {
        "12345678-test-region": {
          "bucketName": "cdk-hnb659fds-assets-12345678-test-region",
<<<<<<< HEAD
          "objectKey": "50026e7ae4bf4c275032f8505bc276d4bc355339fa8e86217d778d749a1f468c.json",
=======
          "objectKey": "01b527e92b6f94e7bffb157cc2731dc31a48b482bf734d26a11b5e052977ecfa.json",
>>>>>>> efccfcb9
          "region": "test-region",
          "assumeRoleArn": "arn:${AWS::Partition}:iam::12345678:role/cdk-hnb659fds-file-publishing-role-12345678-test-region"
        }
      }
    }
  },
  "dockerImages": {}
}<|MERGE_RESOLUTION|>--- conflicted
+++ resolved
@@ -127,11 +127,7 @@
         }
       }
     },
-<<<<<<< HEAD
-    "50026e7ae4bf4c275032f8505bc276d4bc355339fa8e86217d778d749a1f468c": {
-=======
     "01b527e92b6f94e7bffb157cc2731dc31a48b482bf734d26a11b5e052977ecfa": {
->>>>>>> efccfcb9
       "source": {
         "path": "integ-servicecatalog-product.template.json",
         "packaging": "file"
@@ -139,11 +135,7 @@
       "destinations": {
         "12345678-test-region": {
           "bucketName": "cdk-hnb659fds-assets-12345678-test-region",
-<<<<<<< HEAD
-          "objectKey": "50026e7ae4bf4c275032f8505bc276d4bc355339fa8e86217d778d749a1f468c.json",
-=======
           "objectKey": "01b527e92b6f94e7bffb157cc2731dc31a48b482bf734d26a11b5e052977ecfa.json",
->>>>>>> efccfcb9
           "region": "test-region",
           "assumeRoleArn": "arn:${AWS::Partition}:iam::12345678:role/cdk-hnb659fds-file-publishing-role-12345678-test-region"
         }
