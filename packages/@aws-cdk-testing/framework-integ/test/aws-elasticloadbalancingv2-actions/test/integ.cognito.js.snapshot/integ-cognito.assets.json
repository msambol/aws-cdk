{
  "version": "36.0.0",
  "files": {
    "757e5a1114555cb5d5984d77575b1a58b52752aa9cecc5e1844b773a9a23927f": {
      "source": {
        "path": "asset.757e5a1114555cb5d5984d77575b1a58b52752aa9cecc5e1844b773a9a23927f",
        "packaging": "zip"
      },
      "destinations": {
        "current_account-current_region": {
          "bucketName": "cdk-hnb659fds-assets-${AWS::AccountId}-${AWS::Region}",
          "objectKey": "757e5a1114555cb5d5984d77575b1a58b52752aa9cecc5e1844b773a9a23927f.zip",
          "assumeRoleArn": "arn:${AWS::Partition}:iam::${AWS::AccountId}:role/cdk-hnb659fds-file-publishing-role-${AWS::AccountId}-${AWS::Region}"
        }
      }
    },
    "1832f4c7bb54fe8f4eb5677dc53ae4204e4b27b12077ddd397a6755206864302": {
      "source": {
        "path": "asset.1832f4c7bb54fe8f4eb5677dc53ae4204e4b27b12077ddd397a6755206864302",
        "packaging": "zip"
      },
      "destinations": {
        "current_account-current_region": {
          "bucketName": "cdk-hnb659fds-assets-${AWS::AccountId}-${AWS::Region}",
          "objectKey": "1832f4c7bb54fe8f4eb5677dc53ae4204e4b27b12077ddd397a6755206864302.zip",
          "assumeRoleArn": "arn:${AWS::Partition}:iam::${AWS::AccountId}:role/cdk-hnb659fds-file-publishing-role-${AWS::AccountId}-${AWS::Region}"
        }
      }
    },
<<<<<<< HEAD
    "adee293e8b7e244af5afa35fea27beeb4af281aad2a544418b59a02bb9f4d75f": {
=======
    "4731dca6bac238fb4fcae41880225395874e1c65b648020837994e2dfd15e74c": {
>>>>>>> 7360a885
      "source": {
        "path": "integ-cognito.template.json",
        "packaging": "file"
      },
      "destinations": {
        "current_account-current_region": {
          "bucketName": "cdk-hnb659fds-assets-${AWS::AccountId}-${AWS::Region}",
<<<<<<< HEAD
          "objectKey": "adee293e8b7e244af5afa35fea27beeb4af281aad2a544418b59a02bb9f4d75f.json",
=======
          "objectKey": "4731dca6bac238fb4fcae41880225395874e1c65b648020837994e2dfd15e74c.json",
>>>>>>> 7360a885
          "assumeRoleArn": "arn:${AWS::Partition}:iam::${AWS::AccountId}:role/cdk-hnb659fds-file-publishing-role-${AWS::AccountId}-${AWS::Region}"
        }
      }
    }
  },
  "dockerImages": {}
}<|MERGE_RESOLUTION|>--- conflicted
+++ resolved
@@ -27,11 +27,7 @@
         }
       }
     },
-<<<<<<< HEAD
-    "adee293e8b7e244af5afa35fea27beeb4af281aad2a544418b59a02bb9f4d75f": {
-=======
     "4731dca6bac238fb4fcae41880225395874e1c65b648020837994e2dfd15e74c": {
->>>>>>> 7360a885
       "source": {
         "path": "integ-cognito.template.json",
         "packaging": "file"
@@ -39,11 +35,7 @@
       "destinations": {
         "current_account-current_region": {
           "bucketName": "cdk-hnb659fds-assets-${AWS::AccountId}-${AWS::Region}",
-<<<<<<< HEAD
-          "objectKey": "adee293e8b7e244af5afa35fea27beeb4af281aad2a544418b59a02bb9f4d75f.json",
-=======
           "objectKey": "4731dca6bac238fb4fcae41880225395874e1c65b648020837994e2dfd15e74c.json",
->>>>>>> 7360a885
           "assumeRoleArn": "arn:${AWS::Partition}:iam::${AWS::AccountId}:role/cdk-hnb659fds-file-publishing-role-${AWS::AccountId}-${AWS::Region}"
         }
       }
