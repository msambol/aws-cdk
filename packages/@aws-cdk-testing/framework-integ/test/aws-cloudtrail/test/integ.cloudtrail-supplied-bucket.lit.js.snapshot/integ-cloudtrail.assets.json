--- conflicted
+++ resolved
@@ -14,11 +14,7 @@
         }
       }
     },
-<<<<<<< HEAD
-    "67c2e9a3b70395376d0440753b862ba08d7ed484cc6e7788c446f00c716ae7ab": {
-=======
     "41bcbf3a105d94a807eef384b340b6489199776fee1f8c866d42395449a77437": {
->>>>>>> aca90272
       "source": {
         "path": "integ-cloudtrail.template.json",
         "packaging": "file"
@@ -26,11 +22,7 @@
       "destinations": {
         "current_account-current_region": {
           "bucketName": "cdk-hnb659fds-assets-${AWS::AccountId}-${AWS::Region}",
-<<<<<<< HEAD
-          "objectKey": "67c2e9a3b70395376d0440753b862ba08d7ed484cc6e7788c446f00c716ae7ab.json",
-=======
           "objectKey": "41bcbf3a105d94a807eef384b340b6489199776fee1f8c866d42395449a77437.json",
->>>>>>> aca90272
           "assumeRoleArn": "arn:${AWS::Partition}:iam::${AWS::AccountId}:role/cdk-hnb659fds-file-publishing-role-${AWS::AccountId}-${AWS::Region}"
         }
       }
