{
  "version": "35.0.0",
  "files": {
<<<<<<< HEAD
    "e7a77a480d6ecc875e791cead1bff764ebb5df141c46219196902068f9d3f7d2": {
      "source": {
        "path": "asset.e7a77a480d6ecc875e791cead1bff764ebb5df141c46219196902068f9d3f7d2.bundle",
=======
    "6e5ba7464138b7720c27df56bcc0a5463093492a1f311ed8a4f4c6baf84acaa8": {
      "source": {
        "path": "asset.6e5ba7464138b7720c27df56bcc0a5463093492a1f311ed8a4f4c6baf84acaa8.bundle",
>>>>>>> 2272fe45
        "packaging": "zip"
      },
      "destinations": {
        "current_account-current_region": {
          "bucketName": "cdk-hnb659fds-assets-${AWS::AccountId}-${AWS::Region}",
<<<<<<< HEAD
          "objectKey": "e7a77a480d6ecc875e791cead1bff764ebb5df141c46219196902068f9d3f7d2.zip",
=======
          "objectKey": "6e5ba7464138b7720c27df56bcc0a5463093492a1f311ed8a4f4c6baf84acaa8.zip",
>>>>>>> 2272fe45
          "assumeRoleArn": "arn:${AWS::Partition}:iam::${AWS::AccountId}:role/cdk-hnb659fds-file-publishing-role-${AWS::AccountId}-${AWS::Region}"
        }
      }
    },
<<<<<<< HEAD
    "dc7b7144a6c082520ee22a82a975680d81966193e339f3cdb9b0b613664a7357": {
=======
    "22d0963c53c533f68dd78b968c494c002dc18201059654e4aeef27ca36d39f19": {
>>>>>>> 2272fe45
      "source": {
        "path": "LambdaNodeJsLatestIntegDefaultTestDeployAssertD40B5C28.template.json",
        "packaging": "file"
      },
      "destinations": {
        "current_account-current_region": {
          "bucketName": "cdk-hnb659fds-assets-${AWS::AccountId}-${AWS::Region}",
<<<<<<< HEAD
          "objectKey": "dc7b7144a6c082520ee22a82a975680d81966193e339f3cdb9b0b613664a7357.json",
=======
          "objectKey": "22d0963c53c533f68dd78b968c494c002dc18201059654e4aeef27ca36d39f19.json",
>>>>>>> 2272fe45
          "assumeRoleArn": "arn:${AWS::Partition}:iam::${AWS::AccountId}:role/cdk-hnb659fds-file-publishing-role-${AWS::AccountId}-${AWS::Region}"
        }
      }
    }
  },
  "dockerImages": {}
}<|MERGE_RESOLUTION|>--- conflicted
+++ resolved
@@ -1,34 +1,20 @@
 {
   "version": "35.0.0",
   "files": {
-<<<<<<< HEAD
-    "e7a77a480d6ecc875e791cead1bff764ebb5df141c46219196902068f9d3f7d2": {
-      "source": {
-        "path": "asset.e7a77a480d6ecc875e791cead1bff764ebb5df141c46219196902068f9d3f7d2.bundle",
-=======
     "6e5ba7464138b7720c27df56bcc0a5463093492a1f311ed8a4f4c6baf84acaa8": {
       "source": {
         "path": "asset.6e5ba7464138b7720c27df56bcc0a5463093492a1f311ed8a4f4c6baf84acaa8.bundle",
->>>>>>> 2272fe45
         "packaging": "zip"
       },
       "destinations": {
         "current_account-current_region": {
           "bucketName": "cdk-hnb659fds-assets-${AWS::AccountId}-${AWS::Region}",
-<<<<<<< HEAD
-          "objectKey": "e7a77a480d6ecc875e791cead1bff764ebb5df141c46219196902068f9d3f7d2.zip",
-=======
           "objectKey": "6e5ba7464138b7720c27df56bcc0a5463093492a1f311ed8a4f4c6baf84acaa8.zip",
->>>>>>> 2272fe45
           "assumeRoleArn": "arn:${AWS::Partition}:iam::${AWS::AccountId}:role/cdk-hnb659fds-file-publishing-role-${AWS::AccountId}-${AWS::Region}"
         }
       }
     },
-<<<<<<< HEAD
-    "dc7b7144a6c082520ee22a82a975680d81966193e339f3cdb9b0b613664a7357": {
-=======
     "22d0963c53c533f68dd78b968c494c002dc18201059654e4aeef27ca36d39f19": {
->>>>>>> 2272fe45
       "source": {
         "path": "LambdaNodeJsLatestIntegDefaultTestDeployAssertD40B5C28.template.json",
         "packaging": "file"
@@ -36,11 +22,7 @@
       "destinations": {
         "current_account-current_region": {
           "bucketName": "cdk-hnb659fds-assets-${AWS::AccountId}-${AWS::Region}",
-<<<<<<< HEAD
-          "objectKey": "dc7b7144a6c082520ee22a82a975680d81966193e339f3cdb9b0b613664a7357.json",
-=======
           "objectKey": "22d0963c53c533f68dd78b968c494c002dc18201059654e4aeef27ca36d39f19.json",
->>>>>>> 2272fe45
           "assumeRoleArn": "arn:${AWS::Partition}:iam::${AWS::AccountId}:role/cdk-hnb659fds-file-publishing-role-${AWS::AccountId}-${AWS::Region}"
         }
       }
