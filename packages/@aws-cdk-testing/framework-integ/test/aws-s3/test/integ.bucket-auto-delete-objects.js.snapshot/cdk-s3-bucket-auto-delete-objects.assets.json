--- conflicted
+++ resolved
@@ -40,11 +40,7 @@
         }
       }
     },
-<<<<<<< HEAD
-    "e04f236a37d00231bf5d52cfc0b3f583791da9aa6a0d6da7f2a5eb2fc98a6c91": {
-=======
     "b391b1fa3c05988df9037a4136bb40f8888cf00e6f80e55917b7632c2fb0e8e2": {
->>>>>>> 0fa3b1ef
       "source": {
         "path": "cdk-s3-bucket-auto-delete-objects.template.json",
         "packaging": "file"
@@ -52,11 +48,7 @@
       "destinations": {
         "current_account-current_region": {
           "bucketName": "cdk-hnb659fds-assets-${AWS::AccountId}-${AWS::Region}",
-<<<<<<< HEAD
-          "objectKey": "e04f236a37d00231bf5d52cfc0b3f583791da9aa6a0d6da7f2a5eb2fc98a6c91.json",
-=======
           "objectKey": "b391b1fa3c05988df9037a4136bb40f8888cf00e6f80e55917b7632c2fb0e8e2.json",
->>>>>>> 0fa3b1ef
           "assumeRoleArn": "arn:${AWS::Partition}:iam::${AWS::AccountId}:role/cdk-hnb659fds-file-publishing-role-${AWS::AccountId}-${AWS::Region}"
         }
       }
