{
  "version": "36.0.0",
  "files": {
    "107e4ea7fe26b0049a79003e5710556207812d452795845039064ba20e7b7d56": {
      "source": {
        "path": "asset.107e4ea7fe26b0049a79003e5710556207812d452795845039064ba20e7b7d56",
        "packaging": "zip"
      },
      "destinations": {
        "current_account-current_region": {
          "bucketName": "cdk-hnb659fds-assets-${AWS::AccountId}-${AWS::Region}",
          "objectKey": "107e4ea7fe26b0049a79003e5710556207812d452795845039064ba20e7b7d56.zip",
          "assumeRoleArn": "arn:${AWS::Partition}:iam::${AWS::AccountId}:role/cdk-hnb659fds-file-publishing-role-${AWS::AccountId}-${AWS::Region}"
        }
      }
    },
<<<<<<< HEAD
    "075eed0488a0a2854275d3e13ef1c8a0c5469d464d5ec59a7cd4917951992b62": {
=======
    "f209a0471f567f12767a71a7a42d50ffab6ba55ad1f945595ba4bd62f650503b": {
>>>>>>> 0fa3b1ef
      "source": {
        "path": "aws-cdk-customresources-vpc.template.json",
        "packaging": "file"
      },
      "destinations": {
        "current_account-current_region": {
          "bucketName": "cdk-hnb659fds-assets-${AWS::AccountId}-${AWS::Region}",
<<<<<<< HEAD
          "objectKey": "075eed0488a0a2854275d3e13ef1c8a0c5469d464d5ec59a7cd4917951992b62.json",
=======
          "objectKey": "f209a0471f567f12767a71a7a42d50ffab6ba55ad1f945595ba4bd62f650503b.json",
>>>>>>> 0fa3b1ef
          "assumeRoleArn": "arn:${AWS::Partition}:iam::${AWS::AccountId}:role/cdk-hnb659fds-file-publishing-role-${AWS::AccountId}-${AWS::Region}"
        }
      }
    }
  },
  "dockerImages": {}
}<|MERGE_RESOLUTION|>--- conflicted
+++ resolved
@@ -14,11 +14,7 @@
         }
       }
     },
-<<<<<<< HEAD
-    "075eed0488a0a2854275d3e13ef1c8a0c5469d464d5ec59a7cd4917951992b62": {
-=======
     "f209a0471f567f12767a71a7a42d50ffab6ba55ad1f945595ba4bd62f650503b": {
->>>>>>> 0fa3b1ef
       "source": {
         "path": "aws-cdk-customresources-vpc.template.json",
         "packaging": "file"
@@ -26,11 +22,7 @@
       "destinations": {
         "current_account-current_region": {
           "bucketName": "cdk-hnb659fds-assets-${AWS::AccountId}-${AWS::Region}",
-<<<<<<< HEAD
-          "objectKey": "075eed0488a0a2854275d3e13ef1c8a0c5469d464d5ec59a7cd4917951992b62.json",
-=======
           "objectKey": "f209a0471f567f12767a71a7a42d50ffab6ba55ad1f945595ba4bd62f650503b.json",
->>>>>>> 0fa3b1ef
           "assumeRoleArn": "arn:${AWS::Partition}:iam::${AWS::AccountId}:role/cdk-hnb659fds-file-publishing-role-${AWS::AccountId}-${AWS::Region}"
         }
       }
