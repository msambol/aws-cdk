{
  "name": "@aws-cdk/aws-lambda-destinations",
  "version": "1.21.1",
  "description": "CDK Destinations Constructs for AWS Lambda",
  "main": "lib/index.js",
  "types": "lib/index.d.ts",
  "jsii": {
    "outdir": "dist",
    "targets": {
      "java": {
        "package": "software.amazon.awscdk.services.lambda.destinations",
        "maven": {
          "groupId": "software.amazon.awscdk",
          "artifactId": "lambda-destinations"
        }
      },
      "dotnet": {
        "namespace": "Amazon.CDK.AWS.Lambda.Destinations",
        "packageId": "Amazon.CDK.AWS.Lambda.Destinations",
        "signAssembly": true,
        "assemblyOriginatorKeyFile": "../../key.snk",
        "iconUrl": "https://raw.githubusercontent.com/aws/aws-cdk/master/logo/default-256-dark.png"
      },
      "python": {
        "distName": "aws-cdk.aws-lambda-destinations",
        "module": "aws_cdk.aws_lambda_destinations"
      }
    }
  },
  "repository": {
    "type": "git",
    "url": "https://github.com/aws/aws-cdk.git",
    "directory": "packages/@aws-cdk/aws-lambda-destinations"
  },
  "scripts": {
    "build": "cdk-build",
    "watch": "cdk-watch",
    "lint": "cdk-lint",
    "test": "cdk-test",
    "integ": "cdk-integ",
    "pkglint": "pkglint -f",
    "package": "cdk-package",
    "awslint": "cdk-awslint",
    "cfn2ts": "cfn2ts",
    "build+test+package": "npm run build+test && npm run package",
    "build+test": "npm run build && npm test",
    "compat": "cdk-compat"
  },
  "keywords": [
    "aws",
    "cdk",
    "constructs",
    "lambda"
  ],
  "author": {
    "name": "Amazon Web Services",
    "url": "https://aws.amazon.com",
    "organization": true
  },
  "jest": {
    "moduleFileExtensions": [
      "js"
    ],
    "coverageThreshold": {
      "global": {
        "branches": 60,
        "statements": 80
      }
    },
    "collectCoverage": true,
    "coverageReporters": [
      "lcov",
      "html",
      "text-summary"
    ]
  },
  "license": "Apache-2.0",
  "devDependencies": {
    "@aws-cdk/assert": "1.21.1",
    "cdk-build-tools": "1.21.1",
    "cdk-integ-tools": "1.21.1",
    "cfn2ts": "1.21.1",
    "jest": "^24.9.0",
    "pkglint": "1.21.1"
  },
  "dependencies": {
<<<<<<< HEAD
    "@aws-cdk/aws-events": "1.21.1",
    "@aws-cdk/aws-lambda": "1.21.1",
    "@aws-cdk/aws-sns": "1.21.1",
    "@aws-cdk/aws-sqs": "1.21.1",
    "@aws-cdk/core": "1.21.1"
  },
  "homepage": "https://github.com/aws/aws-cdk",
  "peerDependencies": {
    "@aws-cdk/aws-events": "1.21.1",
    "@aws-cdk/aws-lambda": "1.21.1",
    "@aws-cdk/aws-sns": "1.21.1",
    "@aws-cdk/aws-sqs": "1.21.1",
    "@aws-cdk/core": "1.21.1"
=======
    "@aws-cdk/aws-events": "1.21.0",
    "@aws-cdk/aws-events-targets": "1.21.0",
    "@aws-cdk/aws-lambda": "1.21.0",
    "@aws-cdk/aws-sns": "1.21.0",
    "@aws-cdk/aws-sqs": "1.21.0",
    "@aws-cdk/core": "1.21.0"
  },
  "homepage": "https://github.com/aws/aws-cdk",
  "peerDependencies": {
    "@aws-cdk/aws-events": "1.21.0",
    "@aws-cdk/aws-events-targets": "1.21.0",
    "@aws-cdk/aws-lambda": "1.21.0",
    "@aws-cdk/aws-sns": "1.21.0",
    "@aws-cdk/aws-sqs": "1.21.0",
    "@aws-cdk/core": "1.21.0"
>>>>>>> ec9d7e08
  },
  "engines": {
    "node": ">= 10.3.0"
  },
  "stability": "stable",
  "awslint": {
    "exclude": []
  }
}<|MERGE_RESOLUTION|>--- conflicted
+++ resolved
@@ -84,8 +84,8 @@
     "pkglint": "1.21.1"
   },
   "dependencies": {
-<<<<<<< HEAD
     "@aws-cdk/aws-events": "1.21.1",
+    "@aws-cdk/aws-events-targets": "1.21.1",
     "@aws-cdk/aws-lambda": "1.21.1",
     "@aws-cdk/aws-sns": "1.21.1",
     "@aws-cdk/aws-sqs": "1.21.1",
@@ -94,27 +94,11 @@
   "homepage": "https://github.com/aws/aws-cdk",
   "peerDependencies": {
     "@aws-cdk/aws-events": "1.21.1",
+    "@aws-cdk/aws-events-targets": "1.21.1",
     "@aws-cdk/aws-lambda": "1.21.1",
     "@aws-cdk/aws-sns": "1.21.1",
     "@aws-cdk/aws-sqs": "1.21.1",
     "@aws-cdk/core": "1.21.1"
-=======
-    "@aws-cdk/aws-events": "1.21.0",
-    "@aws-cdk/aws-events-targets": "1.21.0",
-    "@aws-cdk/aws-lambda": "1.21.0",
-    "@aws-cdk/aws-sns": "1.21.0",
-    "@aws-cdk/aws-sqs": "1.21.0",
-    "@aws-cdk/core": "1.21.0"
-  },
-  "homepage": "https://github.com/aws/aws-cdk",
-  "peerDependencies": {
-    "@aws-cdk/aws-events": "1.21.0",
-    "@aws-cdk/aws-events-targets": "1.21.0",
-    "@aws-cdk/aws-lambda": "1.21.0",
-    "@aws-cdk/aws-sns": "1.21.0",
-    "@aws-cdk/aws-sqs": "1.21.0",
-    "@aws-cdk/core": "1.21.0"
->>>>>>> ec9d7e08
   },
   "engines": {
     "node": ">= 10.3.0"
