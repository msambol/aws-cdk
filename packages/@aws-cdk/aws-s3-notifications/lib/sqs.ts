import * as iam from '@aws-cdk/aws-iam';
import * as s3 from '@aws-cdk/aws-s3';
import * as sqs from '@aws-cdk/aws-sqs';
<<<<<<< HEAD
import { Annotations } from '@aws-cdk/core';

// keep this import separate from other imports to reduce chance for merge conflicts with v2-main
// eslint-disable-next-line no-duplicate-imports, import/order
import { Construct } from '@aws-cdk/core';
=======
import { Construct } from 'constructs';
>>>>>>> 9608b0d4

/**
 * Use an SQS queue as a bucket notification destination
 */
export class SqsDestination implements s3.IBucketNotificationDestination {
  constructor(private readonly queue: sqs.IQueue) {
  }

  /**
   * Allows using SQS queues as destinations for bucket notifications.
   * Use `bucket.onEvent(event, queue)` to subscribe.
   */
  public bind(_scope: Construct, bucket: s3.IBucket): s3.BucketNotificationDestinationConfig {
    this.queue.grantSendMessages(new iam.ServicePrincipal('s3.amazonaws.com', {
      conditions: {
        ArnLike: { 'aws:SourceArn': bucket.bucketArn },
      },
    }));

    // if this queue is encrypted, we need to allow S3 to read messages since that's how
    // it verifies that the notification destination configuration is valid.
    if (this.queue.encryptionMasterKey) {
      const statement = new iam.PolicyStatement({
        principals: [new iam.ServicePrincipal('s3.amazonaws.com')],
        actions: ['kms:GenerateDataKey*', 'kms:Decrypt'],
        resources: ['*'],
      });
      const addResult = this.queue.encryptionMasterKey.addToResourcePolicy(statement, /* allowNoOp */ true);
      if (!addResult.statementAdded) {
        Annotations.of(this.queue.encryptionMasterKey).addWarning(`Can not change key policy of imported kms key. Ensure that your key policy contains the following permissions: \n${JSON.stringify(statement.toJSON(), null, 2)}`);
      }
    }

    return {
      arn: this.queue.queueArn,
      type: s3.BucketNotificationDestinationType.QUEUE,
      dependencies: [this.queue],
    };
  }

}<|MERGE_RESOLUTION|>--- conflicted
+++ resolved
@@ -1,15 +1,8 @@
 import * as iam from '@aws-cdk/aws-iam';
 import * as s3 from '@aws-cdk/aws-s3';
 import * as sqs from '@aws-cdk/aws-sqs';
-<<<<<<< HEAD
 import { Annotations } from '@aws-cdk/core';
-
-// keep this import separate from other imports to reduce chance for merge conflicts with v2-main
-// eslint-disable-next-line no-duplicate-imports, import/order
-import { Construct } from '@aws-cdk/core';
-=======
 import { Construct } from 'constructs';
->>>>>>> 9608b0d4
 
 /**
  * Use an SQS queue as a bucket notification destination
