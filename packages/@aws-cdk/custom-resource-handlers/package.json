--- conflicted
+++ resolved
@@ -31,11 +31,8 @@
     "@aws-sdk/client-ecs": "^3.421.0",
     "@aws-sdk/client-kinesis": "^3.421.0",
     "@aws-sdk/client-kms": "^3.421.0",
-<<<<<<< HEAD
     "@aws-sdk/client-codepipeline": "^3.445.0",
-=======
     "@aws-sdk/client-redshift": "^3.445.0",
->>>>>>> f1bb801f
     "@types/jest": "^29.5.5",
     "aws-sdk-client-mock": "^3.0.0",
     "aws-sdk-client-mock-jest": "^3.0.0",
