--- conflicted
+++ resolved
@@ -2,13 +2,8 @@
 import * as kms from '@aws-cdk/aws-kms';
 import * as cxschema from '@aws-cdk/cloud-assembly-schema';
 import {
-<<<<<<< HEAD
   CfnDynamicReference, CfnDynamicReferenceService, CfnParameter,
-  Construct as CompatConstruct, ContextProvider, Fn, IResource, Resource, Stack, Token,
-=======
-  CfnDynamicReference, CfnDynamicReferenceService,
   ContextProvider, Fn, IResource, Resource, Stack, Token,
->>>>>>> d533d8a0
 } from '@aws-cdk/core';
 import { Construct } from 'constructs';
 import * as ssm from './ssm.generated';
@@ -330,7 +325,7 @@
 
     const stringValue = attrs.version
       ? new CfnDynamicReference(CfnDynamicReferenceService.SSM, `${attrs.parameterName}:${attrs.version}`).toString()
-      : new CfnParameter(scope as CompatConstruct, `${id}.Parameter`, { type: `AWS::SSM::Parameter::Value<${type}>`, default: attrs.parameterName }).valueAsString;
+      : new CfnParameter(scope, `${id}.Parameter`, { type: `AWS::SSM::Parameter::Value<${type}>`, default: attrs.parameterName }).valueAsString;
 
     class Import extends ParameterBase {
       public readonly parameterName = attrs.parameterName;
