{
  "name": "@aws-cdk/assert",
  "version": "0.0.0",
  "description": "An assertion library for use with CDK Apps",
  "main": "lib/index.js",
  "types": "lib/index.d.ts",
  "scripts": {
    "build": "cdk-build",
    "watch": "cdk-watch",
    "lint": "cdk-lint",
    "test": "cdk-test",
    "pkglint": "pkglint -f",
    "package": "cdk-package",
    "build+test+package": "yarn build+test && yarn package",
    "build+test": "yarn build && yarn test",
    "build+extract": "yarn build",
    "build+test+extract": "yarn build+test"
  },
  "cdk-build": {
    "pre": [
      "./clone.sh"
    ],
    "eslint": {
      "disable": true
    },
    "pkglint": {
      "disable": true
    }
  },
  "author": {
    "name": "Amazon Web Services",
    "url": "https://aws.amazon.com",
    "organization": true
  },
  "license": "Apache-2.0",
  "devDependencies": {
    "@aws-cdk/assert-internal": "0.0.0",
    "@aws-cdk/cdk-build-tools": "0.0.0",
    "@aws-cdk/pkglint": "0.0.0",
<<<<<<< HEAD
    "@types/jest": "^27.0.3",
=======
    "@types/jest": "^26.0.24",
    "aws-cdk-lib": "0.0.0",
>>>>>>> 448b0031
    "aws-cdk-migration": "0.0.0",
    "constructs": "^10.0.0",
    "jest": "^27.3.1",
    "ts-jest": "^27.0.7"
  },
  "dependencies": {
    "@aws-cdk/cloudformation-diff": "0.0.0"
  },
  "peerDependencies": {
    "aws-cdk-lib": "^0.0.0",
    "constructs": "^10.0.0",
    "jest": ">=26.6.3"
  },
  "repository": {
    "url": "https://github.com/aws/aws-cdk.git",
    "type": "git",
    "directory": "packages/@aws-cdk/assert"
  },
  "keywords": [
    "aws",
    "cdk"
  ],
  "homepage": "https://github.com/aws/aws-cdk",
  "engines": {
    "node": ">= 14.15.0"
  },
  "ubergen": {
    "exclude": true
  },
  "nozem": false,
  "stability": "experimental",
  "maturity": "developer-preview",
  "publishConfig": {
    "tag": "latest"
  }
}<|MERGE_RESOLUTION|>--- conflicted
+++ resolved
@@ -37,12 +37,8 @@
     "@aws-cdk/assert-internal": "0.0.0",
     "@aws-cdk/cdk-build-tools": "0.0.0",
     "@aws-cdk/pkglint": "0.0.0",
-<<<<<<< HEAD
     "@types/jest": "^27.0.3",
-=======
-    "@types/jest": "^26.0.24",
     "aws-cdk-lib": "0.0.0",
->>>>>>> 448b0031
     "aws-cdk-migration": "0.0.0",
     "constructs": "^10.0.0",
     "jest": "^27.3.1",
