{
  "version": "36.0.0",
  "files": {
    "8c89eadc6be22019c81ed6b9c7d9929ae10de55679fd8e0e9fd4c00f8edc1cda": {
      "source": {
        "path": "asset.8c89eadc6be22019c81ed6b9c7d9929ae10de55679fd8e0e9fd4c00f8edc1cda",
        "packaging": "zip"
      },
      "destinations": {
        "current_account-current_region": {
          "bucketName": "cdk-hnb659fds-assets-${AWS::AccountId}-${AWS::Region}",
          "objectKey": "8c89eadc6be22019c81ed6b9c7d9929ae10de55679fd8e0e9fd4c00f8edc1cda.zip",
          "assumeRoleArn": "arn:${AWS::Partition}:iam::${AWS::AccountId}:role/cdk-hnb659fds-file-publishing-role-${AWS::AccountId}-${AWS::Region}"
        }
      }
    },
<<<<<<< HEAD
    "16e042126ff58533c15088a68107c142941e39ff0a4a4d280c9bca2604efcc4e": {
      "source": {
        "path": "asset.16e042126ff58533c15088a68107c142941e39ff0a4a4d280c9bca2604efcc4e",
        "packaging": "zip"
      },
      "destinations": {
        "current_account-current_region": {
          "bucketName": "cdk-hnb659fds-assets-${AWS::AccountId}-${AWS::Region}",
          "objectKey": "16e042126ff58533c15088a68107c142941e39ff0a4a4d280c9bca2604efcc4e.zip",
          "assumeRoleArn": "arn:${AWS::Partition}:iam::${AWS::AccountId}:role/cdk-hnb659fds-file-publishing-role-${AWS::AccountId}-${AWS::Region}"
        }
      }
    },
    "f1cd1efb56dda0c089bb165da8d17672c95bee7815d051d25ee7d1934cc99640": {
=======
    "9307ab790c544d7c4d94504a1c950222bbfc119c2c12b44440ad46939e0b6364": {
>>>>>>> 957598b5
      "source": {
        "path": "asset.9307ab790c544d7c4d94504a1c950222bbfc119c2c12b44440ad46939e0b6364",
        "packaging": "zip"
      },
      "destinations": {
        "current_account-current_region": {
          "bucketName": "cdk-hnb659fds-assets-${AWS::AccountId}-${AWS::Region}",
          "objectKey": "9307ab790c544d7c4d94504a1c950222bbfc119c2c12b44440ad46939e0b6364.zip",
          "assumeRoleArn": "arn:${AWS::Partition}:iam::${AWS::AccountId}:role/cdk-hnb659fds-file-publishing-role-${AWS::AccountId}-${AWS::Region}"
        }
      }
    },
    "c014eecccbb25b3f9b2930f62990f5a373bb117a6c78807df15d78a5ac33e9cd": {
      "source": {
        "path": "asset.c014eecccbb25b3f9b2930f62990f5a373bb117a6c78807df15d78a5ac33e9cd",
        "packaging": "zip"
      },
      "destinations": {
        "current_account-current_region": {
          "bucketName": "cdk-hnb659fds-assets-${AWS::AccountId}-${AWS::Region}",
          "objectKey": "c014eecccbb25b3f9b2930f62990f5a373bb117a6c78807df15d78a5ac33e9cd.zip",
          "assumeRoleArn": "arn:${AWS::Partition}:iam::${AWS::AccountId}:role/cdk-hnb659fds-file-publishing-role-${AWS::AccountId}-${AWS::Region}"
        }
      }
    },
<<<<<<< HEAD
    "cd9836f051fcfca8c332dfba5fa2b163f128bdf85d2b20b7827649454fc3973d": {
=======
    "682395e9589ad51a85bf6a01b8fe27949ec63b9454a566b53e9f9e49e4e87b3f": {
>>>>>>> 957598b5
      "source": {
        "path": "cdkamplifyappassetdeploymentcomamazonawscdkcustomresourcesamplifyassetdeploymentprovider02396C99.nested.template.json",
        "packaging": "file"
      },
      "destinations": {
        "current_account-current_region": {
          "bucketName": "cdk-hnb659fds-assets-${AWS::AccountId}-${AWS::Region}",
<<<<<<< HEAD
          "objectKey": "cd9836f051fcfca8c332dfba5fa2b163f128bdf85d2b20b7827649454fc3973d.json",
=======
          "objectKey": "682395e9589ad51a85bf6a01b8fe27949ec63b9454a566b53e9f9e49e4e87b3f.json",
>>>>>>> 957598b5
          "assumeRoleArn": "arn:${AWS::Partition}:iam::${AWS::AccountId}:role/cdk-hnb659fds-file-publishing-role-${AWS::AccountId}-${AWS::Region}"
        }
      }
    },
<<<<<<< HEAD
    "ef093977f534b0349728471cf04875c45bc1d54ab9309ef24fc5f21e484c1901": {
=======
    "b7ab77f89a08f2d593d8ff4a9a5afc773228f0759f3d53418f77b19bd3fd9d2e": {
>>>>>>> 957598b5
      "source": {
        "path": "cdk-amplify-app-asset-deployment.template.json",
        "packaging": "file"
      },
      "destinations": {
        "current_account-current_region": {
          "bucketName": "cdk-hnb659fds-assets-${AWS::AccountId}-${AWS::Region}",
<<<<<<< HEAD
          "objectKey": "ef093977f534b0349728471cf04875c45bc1d54ab9309ef24fc5f21e484c1901.json",
=======
          "objectKey": "b7ab77f89a08f2d593d8ff4a9a5afc773228f0759f3d53418f77b19bd3fd9d2e.json",
>>>>>>> 957598b5
          "assumeRoleArn": "arn:${AWS::Partition}:iam::${AWS::AccountId}:role/cdk-hnb659fds-file-publishing-role-${AWS::AccountId}-${AWS::Region}"
        }
      }
    }
  },
  "dockerImages": {}
}<|MERGE_RESOLUTION|>--- conflicted
+++ resolved
@@ -14,7 +14,6 @@
         }
       }
     },
-<<<<<<< HEAD
     "16e042126ff58533c15088a68107c142941e39ff0a4a4d280c9bca2604efcc4e": {
       "source": {
         "path": "asset.16e042126ff58533c15088a68107c142941e39ff0a4a4d280c9bca2604efcc4e",
@@ -29,9 +28,6 @@
       }
     },
     "f1cd1efb56dda0c089bb165da8d17672c95bee7815d051d25ee7d1934cc99640": {
-=======
-    "9307ab790c544d7c4d94504a1c950222bbfc119c2c12b44440ad46939e0b6364": {
->>>>>>> 957598b5
       "source": {
         "path": "asset.9307ab790c544d7c4d94504a1c950222bbfc119c2c12b44440ad46939e0b6364",
         "packaging": "zip"
@@ -57,11 +53,7 @@
         }
       }
     },
-<<<<<<< HEAD
     "cd9836f051fcfca8c332dfba5fa2b163f128bdf85d2b20b7827649454fc3973d": {
-=======
-    "682395e9589ad51a85bf6a01b8fe27949ec63b9454a566b53e9f9e49e4e87b3f": {
->>>>>>> 957598b5
       "source": {
         "path": "cdkamplifyappassetdeploymentcomamazonawscdkcustomresourcesamplifyassetdeploymentprovider02396C99.nested.template.json",
         "packaging": "file"
@@ -69,20 +61,12 @@
       "destinations": {
         "current_account-current_region": {
           "bucketName": "cdk-hnb659fds-assets-${AWS::AccountId}-${AWS::Region}",
-<<<<<<< HEAD
           "objectKey": "cd9836f051fcfca8c332dfba5fa2b163f128bdf85d2b20b7827649454fc3973d.json",
-=======
-          "objectKey": "682395e9589ad51a85bf6a01b8fe27949ec63b9454a566b53e9f9e49e4e87b3f.json",
->>>>>>> 957598b5
           "assumeRoleArn": "arn:${AWS::Partition}:iam::${AWS::AccountId}:role/cdk-hnb659fds-file-publishing-role-${AWS::AccountId}-${AWS::Region}"
         }
       }
     },
-<<<<<<< HEAD
     "ef093977f534b0349728471cf04875c45bc1d54ab9309ef24fc5f21e484c1901": {
-=======
-    "b7ab77f89a08f2d593d8ff4a9a5afc773228f0759f3d53418f77b19bd3fd9d2e": {
->>>>>>> 957598b5
       "source": {
         "path": "cdk-amplify-app-asset-deployment.template.json",
         "packaging": "file"
@@ -90,11 +74,7 @@
       "destinations": {
         "current_account-current_region": {
           "bucketName": "cdk-hnb659fds-assets-${AWS::AccountId}-${AWS::Region}",
-<<<<<<< HEAD
           "objectKey": "ef093977f534b0349728471cf04875c45bc1d54ab9309ef24fc5f21e484c1901.json",
-=======
-          "objectKey": "b7ab77f89a08f2d593d8ff4a9a5afc773228f0759f3d53418f77b19bd3fd9d2e.json",
->>>>>>> 957598b5
           "assumeRoleArn": "arn:${AWS::Partition}:iam::${AWS::AccountId}:role/cdk-hnb659fds-file-publishing-role-${AWS::AccountId}-${AWS::Region}"
         }
       }
