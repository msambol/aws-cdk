{
 "Resources": {
  "amplifyassetdeploymentoneventServiceRoleB6658CD9": {
   "Type": "AWS::IAM::Role",
   "Properties": {
    "AssumeRolePolicyDocument": {
     "Statement": [
      {
       "Action": "sts:AssumeRole",
       "Effect": "Allow",
       "Principal": {
        "Service": "lambda.amazonaws.com"
       }
      }
     ],
     "Version": "2012-10-17"
    },
    "ManagedPolicyArns": [
     {
      "Fn::Join": [
       "",
       [
        "arn:",
        {
         "Ref": "AWS::Partition"
        },
        ":iam::aws:policy/service-role/AWSLambdaBasicExecutionRole"
       ]
      ]
     }
    ]
   }
  },
  "amplifyassetdeploymentoneventServiceRoleDefaultPolicy2DF60B3E": {
   "Type": "AWS::IAM::Policy",
   "Properties": {
    "PolicyDocument": {
     "Statement": [
      {
       "Action": [
        "amplify:ListJobs",
        "amplify:StartDeployment",
        "s3:GetObject",
        "s3:GetSignedUrl"
       ],
       "Effect": "Allow",
       "Resource": "*"
      }
     ],
     "Version": "2012-10-17"
    },
    "PolicyName": "amplifyassetdeploymentoneventServiceRoleDefaultPolicy2DF60B3E",
    "Roles": [
     {
      "Ref": "amplifyassetdeploymentoneventServiceRoleB6658CD9"
     }
    ]
   }
  },
  "amplifyassetdeploymentonevent974704DA": {
   "Type": "AWS::Lambda::Function",
   "Properties": {
    "Code": {
     "S3Bucket": {
      "Fn::Sub": "cdk-hnb659fds-assets-${AWS::AccountId}-${AWS::Region}"
     },
<<<<<<< HEAD
     "S3Key": "16e042126ff58533c15088a68107c142941e39ff0a4a4d280c9bca2604efcc4e.zip"
=======
     "S3Key": "9307ab790c544d7c4d94504a1c950222bbfc119c2c12b44440ad46939e0b6364.zip"
>>>>>>> 957598b5
    },
    "Environment": {
     "Variables": {
      "AWS_NODEJS_CONNECTION_REUSE_ENABLED": "1"
     }
    },
    "Handler": "index.onEvent",
    "Role": {
     "Fn::GetAtt": [
      "amplifyassetdeploymentoneventServiceRoleB6658CD9",
      "Arn"
     ]
    },
    "Runtime": "nodejs18.x"
   },
   "DependsOn": [
    "amplifyassetdeploymentoneventServiceRoleDefaultPolicy2DF60B3E",
    "amplifyassetdeploymentoneventServiceRoleB6658CD9"
   ]
  },
  "amplifyassetdeploymentiscompleteServiceRole007B2AB6": {
   "Type": "AWS::IAM::Role",
   "Properties": {
    "AssumeRolePolicyDocument": {
     "Statement": [
      {
       "Action": "sts:AssumeRole",
       "Effect": "Allow",
       "Principal": {
        "Service": "lambda.amazonaws.com"
       }
      }
     ],
     "Version": "2012-10-17"
    },
    "ManagedPolicyArns": [
     {
      "Fn::Join": [
       "",
       [
        "arn:",
        {
         "Ref": "AWS::Partition"
        },
        ":iam::aws:policy/service-role/AWSLambdaBasicExecutionRole"
       ]
      ]
     }
    ]
   }
  },
  "amplifyassetdeploymentiscompleteServiceRoleDefaultPolicyC0D08321": {
   "Type": "AWS::IAM::Policy",
   "Properties": {
    "PolicyDocument": {
     "Statement": [
      {
       "Action": "amplify:GetJob*",
       "Effect": "Allow",
       "Resource": "*"
      }
     ],
     "Version": "2012-10-17"
    },
    "PolicyName": "amplifyassetdeploymentiscompleteServiceRoleDefaultPolicyC0D08321",
    "Roles": [
     {
      "Ref": "amplifyassetdeploymentiscompleteServiceRole007B2AB6"
     }
    ]
   }
  },
  "amplifyassetdeploymentiscomplete236D9453": {
   "Type": "AWS::Lambda::Function",
   "Properties": {
    "Code": {
     "S3Bucket": {
      "Fn::Sub": "cdk-hnb659fds-assets-${AWS::AccountId}-${AWS::Region}"
     },
     "S3Key": "9307ab790c544d7c4d94504a1c950222bbfc119c2c12b44440ad46939e0b6364.zip"
    },
    "Environment": {
     "Variables": {
      "AWS_NODEJS_CONNECTION_REUSE_ENABLED": "1"
     }
    },
    "Handler": "index.isComplete",
    "Role": {
     "Fn::GetAtt": [
      "amplifyassetdeploymentiscompleteServiceRole007B2AB6",
      "Arn"
     ]
    },
    "Runtime": "nodejs18.x"
   },
   "DependsOn": [
    "amplifyassetdeploymentiscompleteServiceRoleDefaultPolicyC0D08321",
    "amplifyassetdeploymentiscompleteServiceRole007B2AB6"
   ]
  },
  "amplifyassetdeploymenthandlerproviderframeworkonEventServiceRole8F19D99F": {
   "Type": "AWS::IAM::Role",
   "Properties": {
    "AssumeRolePolicyDocument": {
     "Statement": [
      {
       "Action": "sts:AssumeRole",
       "Effect": "Allow",
       "Principal": {
        "Service": "lambda.amazonaws.com"
       }
      }
     ],
     "Version": "2012-10-17"
    },
    "ManagedPolicyArns": [
     {
      "Fn::Join": [
       "",
       [
        "arn:",
        {
         "Ref": "AWS::Partition"
        },
        ":iam::aws:policy/service-role/AWSLambdaBasicExecutionRole"
       ]
      ]
     }
    ]
   }
  },
  "amplifyassetdeploymenthandlerproviderframeworkonEventServiceRoleDefaultPolicy1E166D14": {
   "Type": "AWS::IAM::Policy",
   "Properties": {
    "PolicyDocument": {
     "Statement": [
      {
       "Action": "lambda:InvokeFunction",
       "Effect": "Allow",
       "Resource": [
        {
         "Fn::GetAtt": [
          "amplifyassetdeploymentiscomplete236D9453",
          "Arn"
         ]
        },
        {
         "Fn::GetAtt": [
          "amplifyassetdeploymentonevent974704DA",
          "Arn"
         ]
        },
        {
         "Fn::Join": [
          "",
          [
           {
            "Fn::GetAtt": [
             "amplifyassetdeploymentiscomplete236D9453",
             "Arn"
            ]
           },
           ":*"
          ]
         ]
        },
        {
         "Fn::Join": [
          "",
          [
           {
            "Fn::GetAtt": [
             "amplifyassetdeploymentonevent974704DA",
             "Arn"
            ]
           },
           ":*"
          ]
         ]
        }
       ]
      },
      {
       "Action": "states:StartExecution",
       "Effect": "Allow",
       "Resource": {
        "Ref": "amplifyassetdeploymenthandlerproviderwaiterstatemachineB3C2FCBE"
       }
      }
     ],
     "Version": "2012-10-17"
    },
    "PolicyName": "amplifyassetdeploymenthandlerproviderframeworkonEventServiceRoleDefaultPolicy1E166D14",
    "Roles": [
     {
      "Ref": "amplifyassetdeploymenthandlerproviderframeworkonEventServiceRole8F19D99F"
     }
    ]
   }
  },
  "amplifyassetdeploymenthandlerproviderframeworkonEvent35FFCB5C": {
   "Type": "AWS::Lambda::Function",
   "Properties": {
    "Code": {
     "S3Bucket": {
      "Fn::Sub": "cdk-hnb659fds-assets-${AWS::AccountId}-${AWS::Region}"
     },
     "S3Key": "c014eecccbb25b3f9b2930f62990f5a373bb117a6c78807df15d78a5ac33e9cd.zip"
    },
    "Description": "AWS CDK resource provider framework - onEvent (cdk-amplify-app-asset-deployment/com.amazonaws.cdk.custom-resources.amplify-asset-deployment-provider/amplify-asset-deployment-handler-provider)",
    "Environment": {
     "Variables": {
      "USER_ON_EVENT_FUNCTION_ARN": {
       "Fn::GetAtt": [
        "amplifyassetdeploymentonevent974704DA",
        "Arn"
       ]
      },
      "USER_IS_COMPLETE_FUNCTION_ARN": {
       "Fn::GetAtt": [
        "amplifyassetdeploymentiscomplete236D9453",
        "Arn"
       ]
      },
      "WAITER_STATE_MACHINE_ARN": {
       "Ref": "amplifyassetdeploymenthandlerproviderwaiterstatemachineB3C2FCBE"
      }
     }
    },
    "Handler": "framework.onEvent",
    "Role": {
     "Fn::GetAtt": [
      "amplifyassetdeploymenthandlerproviderframeworkonEventServiceRole8F19D99F",
      "Arn"
     ]
    },
    "Runtime": "nodejs18.x",
    "Timeout": 900
   },
   "DependsOn": [
    "amplifyassetdeploymenthandlerproviderframeworkonEventServiceRoleDefaultPolicy1E166D14",
    "amplifyassetdeploymenthandlerproviderframeworkonEventServiceRole8F19D99F"
   ]
  },
  "amplifyassetdeploymenthandlerproviderframeworkisCompleteServiceRoleDDB7490E": {
   "Type": "AWS::IAM::Role",
   "Properties": {
    "AssumeRolePolicyDocument": {
     "Statement": [
      {
       "Action": "sts:AssumeRole",
       "Effect": "Allow",
       "Principal": {
        "Service": "lambda.amazonaws.com"
       }
      }
     ],
     "Version": "2012-10-17"
    },
    "ManagedPolicyArns": [
     {
      "Fn::Join": [
       "",
       [
        "arn:",
        {
         "Ref": "AWS::Partition"
        },
        ":iam::aws:policy/service-role/AWSLambdaBasicExecutionRole"
       ]
      ]
     }
    ]
   }
  },
  "amplifyassetdeploymenthandlerproviderframeworkisCompleteServiceRoleDefaultPolicy59E7E0EB": {
   "Type": "AWS::IAM::Policy",
   "Properties": {
    "PolicyDocument": {
     "Statement": [
      {
       "Action": "lambda:InvokeFunction",
       "Effect": "Allow",
       "Resource": [
        {
         "Fn::GetAtt": [
          "amplifyassetdeploymentiscomplete236D9453",
          "Arn"
         ]
        },
        {
         "Fn::GetAtt": [
          "amplifyassetdeploymentonevent974704DA",
          "Arn"
         ]
        },
        {
         "Fn::Join": [
          "",
          [
           {
            "Fn::GetAtt": [
             "amplifyassetdeploymentiscomplete236D9453",
             "Arn"
            ]
           },
           ":*"
          ]
         ]
        },
        {
         "Fn::Join": [
          "",
          [
           {
            "Fn::GetAtt": [
             "amplifyassetdeploymentonevent974704DA",
             "Arn"
            ]
           },
           ":*"
          ]
         ]
        }
       ]
      }
     ],
     "Version": "2012-10-17"
    },
    "PolicyName": "amplifyassetdeploymenthandlerproviderframeworkisCompleteServiceRoleDefaultPolicy59E7E0EB",
    "Roles": [
     {
      "Ref": "amplifyassetdeploymenthandlerproviderframeworkisCompleteServiceRoleDDB7490E"
     }
    ]
   }
  },
  "amplifyassetdeploymenthandlerproviderframeworkisComplete2A696873": {
   "Type": "AWS::Lambda::Function",
   "Properties": {
    "Code": {
     "S3Bucket": {
      "Fn::Sub": "cdk-hnb659fds-assets-${AWS::AccountId}-${AWS::Region}"
     },
     "S3Key": "c014eecccbb25b3f9b2930f62990f5a373bb117a6c78807df15d78a5ac33e9cd.zip"
    },
    "Description": "AWS CDK resource provider framework - isComplete (cdk-amplify-app-asset-deployment/com.amazonaws.cdk.custom-resources.amplify-asset-deployment-provider/amplify-asset-deployment-handler-provider)",
    "Environment": {
     "Variables": {
      "USER_ON_EVENT_FUNCTION_ARN": {
       "Fn::GetAtt": [
        "amplifyassetdeploymentonevent974704DA",
        "Arn"
       ]
      },
      "USER_IS_COMPLETE_FUNCTION_ARN": {
       "Fn::GetAtt": [
        "amplifyassetdeploymentiscomplete236D9453",
        "Arn"
       ]
      }
     }
    },
    "Handler": "framework.isComplete",
    "Role": {
     "Fn::GetAtt": [
      "amplifyassetdeploymenthandlerproviderframeworkisCompleteServiceRoleDDB7490E",
      "Arn"
     ]
    },
    "Runtime": "nodejs18.x",
    "Timeout": 900
   },
   "DependsOn": [
    "amplifyassetdeploymenthandlerproviderframeworkisCompleteServiceRoleDefaultPolicy59E7E0EB",
    "amplifyassetdeploymenthandlerproviderframeworkisCompleteServiceRoleDDB7490E"
   ]
  },
  "amplifyassetdeploymenthandlerproviderframeworkonTimeoutServiceRoleE3CF0B81": {
   "Type": "AWS::IAM::Role",
   "Properties": {
    "AssumeRolePolicyDocument": {
     "Statement": [
      {
       "Action": "sts:AssumeRole",
       "Effect": "Allow",
       "Principal": {
        "Service": "lambda.amazonaws.com"
       }
      }
     ],
     "Version": "2012-10-17"
    },
    "ManagedPolicyArns": [
     {
      "Fn::Join": [
       "",
       [
        "arn:",
        {
         "Ref": "AWS::Partition"
        },
        ":iam::aws:policy/service-role/AWSLambdaBasicExecutionRole"
       ]
      ]
     }
    ]
   }
  },
  "amplifyassetdeploymenthandlerproviderframeworkonTimeoutServiceRoleDefaultPolicy9257A1F3": {
   "Type": "AWS::IAM::Policy",
   "Properties": {
    "PolicyDocument": {
     "Statement": [
      {
       "Action": "lambda:InvokeFunction",
       "Effect": "Allow",
       "Resource": [
        {
         "Fn::GetAtt": [
          "amplifyassetdeploymentiscomplete236D9453",
          "Arn"
         ]
        },
        {
         "Fn::GetAtt": [
          "amplifyassetdeploymentonevent974704DA",
          "Arn"
         ]
        },
        {
         "Fn::Join": [
          "",
          [
           {
            "Fn::GetAtt": [
             "amplifyassetdeploymentiscomplete236D9453",
             "Arn"
            ]
           },
           ":*"
          ]
         ]
        },
        {
         "Fn::Join": [
          "",
          [
           {
            "Fn::GetAtt": [
             "amplifyassetdeploymentonevent974704DA",
             "Arn"
            ]
           },
           ":*"
          ]
         ]
        }
       ]
      }
     ],
     "Version": "2012-10-17"
    },
    "PolicyName": "amplifyassetdeploymenthandlerproviderframeworkonTimeoutServiceRoleDefaultPolicy9257A1F3",
    "Roles": [
     {
      "Ref": "amplifyassetdeploymenthandlerproviderframeworkonTimeoutServiceRoleE3CF0B81"
     }
    ]
   }
  },
  "amplifyassetdeploymenthandlerproviderframeworkonTimeoutF14D3B70": {
   "Type": "AWS::Lambda::Function",
   "Properties": {
    "Code": {
     "S3Bucket": {
      "Fn::Sub": "cdk-hnb659fds-assets-${AWS::AccountId}-${AWS::Region}"
     },
     "S3Key": "c014eecccbb25b3f9b2930f62990f5a373bb117a6c78807df15d78a5ac33e9cd.zip"
    },
    "Description": "AWS CDK resource provider framework - onTimeout (cdk-amplify-app-asset-deployment/com.amazonaws.cdk.custom-resources.amplify-asset-deployment-provider/amplify-asset-deployment-handler-provider)",
    "Environment": {
     "Variables": {
      "USER_ON_EVENT_FUNCTION_ARN": {
       "Fn::GetAtt": [
        "amplifyassetdeploymentonevent974704DA",
        "Arn"
       ]
      },
      "USER_IS_COMPLETE_FUNCTION_ARN": {
       "Fn::GetAtt": [
        "amplifyassetdeploymentiscomplete236D9453",
        "Arn"
       ]
      }
     }
    },
    "Handler": "framework.onTimeout",
    "Role": {
     "Fn::GetAtt": [
      "amplifyassetdeploymenthandlerproviderframeworkonTimeoutServiceRoleE3CF0B81",
      "Arn"
     ]
    },
    "Runtime": "nodejs18.x",
    "Timeout": 900
   },
   "DependsOn": [
    "amplifyassetdeploymenthandlerproviderframeworkonTimeoutServiceRoleDefaultPolicy9257A1F3",
    "amplifyassetdeploymenthandlerproviderframeworkonTimeoutServiceRoleE3CF0B81"
   ]
  },
  "amplifyassetdeploymenthandlerproviderwaiterstatemachineRole014FC0BB": {
   "Type": "AWS::IAM::Role",
   "Properties": {
    "AssumeRolePolicyDocument": {
     "Statement": [
      {
       "Action": "sts:AssumeRole",
       "Effect": "Allow",
       "Principal": {
        "Service": "states.amazonaws.com"
       }
      }
     ],
     "Version": "2012-10-17"
    }
   }
  },
  "amplifyassetdeploymenthandlerproviderwaiterstatemachineRoleDefaultPolicyAE36E156": {
   "Type": "AWS::IAM::Policy",
   "Properties": {
    "PolicyDocument": {
     "Statement": [
      {
       "Action": "lambda:InvokeFunction",
       "Effect": "Allow",
       "Resource": [
        {
         "Fn::GetAtt": [
          "amplifyassetdeploymenthandlerproviderframeworkisComplete2A696873",
          "Arn"
         ]
        },
        {
         "Fn::GetAtt": [
          "amplifyassetdeploymenthandlerproviderframeworkonTimeoutF14D3B70",
          "Arn"
         ]
        },
        {
         "Fn::Join": [
          "",
          [
           {
            "Fn::GetAtt": [
             "amplifyassetdeploymenthandlerproviderframeworkisComplete2A696873",
             "Arn"
            ]
           },
           ":*"
          ]
         ]
        },
        {
         "Fn::Join": [
          "",
          [
           {
            "Fn::GetAtt": [
             "amplifyassetdeploymenthandlerproviderframeworkonTimeoutF14D3B70",
             "Arn"
            ]
           },
           ":*"
          ]
         ]
        }
       ]
      },
      {
       "Action": [
        "logs:CreateLogDelivery",
        "logs:CreateLogStream",
        "logs:DeleteLogDelivery",
        "logs:DescribeLogGroups",
        "logs:DescribeResourcePolicies",
        "logs:GetLogDelivery",
        "logs:ListLogDeliveries",
        "logs:PutLogEvents",
        "logs:PutResourcePolicy",
        "logs:UpdateLogDelivery"
       ],
       "Effect": "Allow",
       "Resource": "*"
      }
     ],
     "Version": "2012-10-17"
    },
    "PolicyName": "amplifyassetdeploymenthandlerproviderwaiterstatemachineRoleDefaultPolicyAE36E156",
    "Roles": [
     {
      "Ref": "amplifyassetdeploymenthandlerproviderwaiterstatemachineRole014FC0BB"
     }
    ]
   }
  },
  "amplifyassetdeploymenthandlerproviderwaiterstatemachineLogGroupC4BDAC97": {
   "Type": "AWS::Logs::LogGroup",
   "Properties": {
    "RetentionInDays": 731
   },
   "UpdateReplacePolicy": "Retain",
   "DeletionPolicy": "Retain"
  },
  "amplifyassetdeploymenthandlerproviderwaiterstatemachineB3C2FCBE": {
   "Type": "AWS::StepFunctions::StateMachine",
   "Properties": {
    "DefinitionString": {
     "Fn::Join": [
      "",
      [
       "{\"StartAt\":\"framework-isComplete-task\",\"States\":{\"framework-isComplete-task\":{\"End\":true,\"Retry\":[{\"ErrorEquals\":[\"States.ALL\"],\"IntervalSeconds\":5,\"MaxAttempts\":60,\"BackoffRate\":1}],\"Catch\":[{\"ErrorEquals\":[\"States.ALL\"],\"Next\":\"framework-onTimeout-task\"}],\"Type\":\"Task\",\"Resource\":\"",
       {
        "Fn::GetAtt": [
         "amplifyassetdeploymenthandlerproviderframeworkisComplete2A696873",
         "Arn"
        ]
       },
       "\"},\"framework-onTimeout-task\":{\"End\":true,\"Type\":\"Task\",\"Resource\":\"",
       {
        "Fn::GetAtt": [
         "amplifyassetdeploymenthandlerproviderframeworkonTimeoutF14D3B70",
         "Arn"
        ]
       },
       "\"}}}"
      ]
     ]
    },
    "LoggingConfiguration": {
     "Destinations": [
      {
       "CloudWatchLogsLogGroup": {
        "LogGroupArn": {
         "Fn::GetAtt": [
          "amplifyassetdeploymenthandlerproviderwaiterstatemachineLogGroupC4BDAC97",
          "Arn"
         ]
        }
       }
      }
     ],
     "IncludeExecutionData": false,
     "Level": "ERROR"
    },
    "RoleArn": {
     "Fn::GetAtt": [
      "amplifyassetdeploymenthandlerproviderwaiterstatemachineRole014FC0BB",
      "Arn"
     ]
    }
   },
   "DependsOn": [
    "amplifyassetdeploymenthandlerproviderwaiterstatemachineRoleDefaultPolicyAE36E156",
    "amplifyassetdeploymenthandlerproviderwaiterstatemachineRole014FC0BB"
   ]
  }
 },
 "Outputs": {
  "cdkamplifyappassetdeploymentcomamazonawscdkcustomresourcesamplifyassetdeploymentprovideramplifyassetdeploymenthandlerproviderframeworkonEventC3C43E44Arn": {
   "Value": {
    "Fn::GetAtt": [
     "amplifyassetdeploymenthandlerproviderframeworkonEvent35FFCB5C",
     "Arn"
    ]
   }
  }
 }
}<|MERGE_RESOLUTION|>--- conflicted
+++ resolved
@@ -64,11 +64,7 @@
      "S3Bucket": {
       "Fn::Sub": "cdk-hnb659fds-assets-${AWS::AccountId}-${AWS::Region}"
      },
-<<<<<<< HEAD
      "S3Key": "16e042126ff58533c15088a68107c142941e39ff0a4a4d280c9bca2604efcc4e.zip"
-=======
-     "S3Key": "9307ab790c544d7c4d94504a1c950222bbfc119c2c12b44440ad46939e0b6364.zip"
->>>>>>> 957598b5
     },
     "Environment": {
      "Variables": {
