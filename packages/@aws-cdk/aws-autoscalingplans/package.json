--- conflicted
+++ resolved
@@ -79,20 +79,12 @@
   },
   "dependencies": {
     "@aws-cdk/core": "0.0.0",
-<<<<<<< HEAD
     "constructs": "^3.3.69"
-=======
-    "constructs": "10.0.0-pre.5"
->>>>>>> 6565d2e6
   },
   "homepage": "https://github.com/aws/aws-cdk",
   "peerDependencies": {
     "@aws-cdk/core": "0.0.0",
-<<<<<<< HEAD
     "constructs": "^3.3.69"
-=======
-    "constructs": "10.0.0-pre.5"
->>>>>>> 6565d2e6
   },
   "engines": {
     "node": ">= 10.13.0 <13 || >=13.7.0"
