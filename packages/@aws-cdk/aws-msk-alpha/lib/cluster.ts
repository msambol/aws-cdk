--- conflicted
+++ resolved
@@ -302,12 +302,7 @@
   /**
    * The S3 bucket that is the destination for broker logs.
    */
-<<<<<<< HEAD
   readonly bucket: s3.ICfnBucket;
-=======
-  readonly bucket: s3.IBucket;
-
->>>>>>> 47a09b59
   /**
    * The S3 prefix that is the destination for broker logs.
    *
