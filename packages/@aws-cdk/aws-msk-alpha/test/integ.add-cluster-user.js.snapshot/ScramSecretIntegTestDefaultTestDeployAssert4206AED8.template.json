{
 "Resources": {
  "AwsApiCallKafkalistScramSecrets99a2254ce6c3e412ea0555d481633181": {
   "Type": "Custom::DeployAssert@SdkCallKafkalistScramSecrets",
   "Properties": {
    "ServiceToken": {
     "Fn::GetAtt": [
      "SingletonFunction1488541a7b23466481b69b4408076b81HandlerCD40AE9F",
      "Arn"
     ]
    },
    "service": "Kafka",
    "api": "listScramSecrets",
    "expected": {
     "Fn::Join": [
      "",
      [
       "{\"$ObjectLike\":{\"SecretArnList\":[{\"$StringLike\":\"arn:aws:secretsmanager:",
       {
        "Ref": "AWS::Region"
       },
       ":",
       {
        "Ref": "AWS::AccountId"
       },
       ":secret:AmazonMSK_integ-test_integ-user-1-.*\"},{\"$StringLike\":\"arn:aws:secretsmanager:",
       {
        "Ref": "AWS::Region"
       },
       ":",
       {
        "Ref": "AWS::AccountId"
       },
       ":secret:AmazonMSK_integ-test_integ-user-2-.*\"}]}}"
      ]
     ]
    },
    "parameters": {
     "ClusterArn": {
      "Fn::Join": [
       "",
       [
        "\"",
        {
         "Fn::ImportValue": "ScramSecretTestStack:ExportsOutputRefClusterEB0386A796A0E3FE"
        },
        "\""
       ]
      ]
     }
    },
    "flattenResponse": "false",
<<<<<<< HEAD
    "salt": "1717274624274"
=======
    "salt": "1716496858344"
>>>>>>> 65d4f1a7
   },
   "UpdateReplacePolicy": "Delete",
   "DeletionPolicy": "Delete"
  },
  "SingletonFunction1488541a7b23466481b69b4408076b81Role37ABCE73": {
   "Type": "AWS::IAM::Role",
   "Properties": {
    "AssumeRolePolicyDocument": {
     "Version": "2012-10-17",
     "Statement": [
      {
       "Action": "sts:AssumeRole",
       "Effect": "Allow",
       "Principal": {
        "Service": "lambda.amazonaws.com"
       }
      }
     ]
    },
    "ManagedPolicyArns": [
     {
      "Fn::Sub": "arn:${AWS::Partition}:iam::aws:policy/service-role/AWSLambdaBasicExecutionRole"
     }
    ],
    "Policies": [
     {
      "PolicyName": "Inline",
      "PolicyDocument": {
       "Version": "2012-10-17",
       "Statement": [
        {
         "Action": [
          "kafka:ListScramSecrets"
         ],
         "Effect": "Allow",
         "Resource": [
          "*"
         ]
        }
       ]
      }
     }
    ]
   }
  },
  "SingletonFunction1488541a7b23466481b69b4408076b81HandlerCD40AE9F": {
   "Type": "AWS::Lambda::Function",
   "Properties": {
    "Runtime": {
     "Fn::FindInMap": [
      "LatestNodeRuntimeMap",
      {
       "Ref": "AWS::Region"
      },
      "value"
     ]
    },
    "Code": {
     "S3Bucket": {
      "Fn::Sub": "cdk-hnb659fds-assets-${AWS::AccountId}-${AWS::Region}"
     },
     "S3Key": "cfdb46b4f2c6702b4a1cc8e23ca426e8de43d13567e73a8453d01c1176393814.zip"
    },
    "Timeout": 120,
    "Handler": "index.handler",
    "Role": {
     "Fn::GetAtt": [
      "SingletonFunction1488541a7b23466481b69b4408076b81Role37ABCE73",
      "Arn"
     ]
    }
   }
  }
 },
 "Outputs": {
  "AssertionResultsAwsApiCallKafkalistScramSecrets99a2254ce6c3e412ea0555d481633181": {
   "Value": {
    "Fn::GetAtt": [
     "AwsApiCallKafkalistScramSecrets99a2254ce6c3e412ea0555d481633181",
     "assertion"
    ]
   }
  }
 },
 "Mappings": {
  "LatestNodeRuntimeMap": {
   "af-south-1": {
    "value": "nodejs20.x"
   },
   "ap-east-1": {
    "value": "nodejs20.x"
   },
   "ap-northeast-1": {
    "value": "nodejs20.x"
   },
   "ap-northeast-2": {
    "value": "nodejs20.x"
   },
   "ap-northeast-3": {
    "value": "nodejs20.x"
   },
   "ap-south-1": {
    "value": "nodejs20.x"
   },
   "ap-south-2": {
    "value": "nodejs20.x"
   },
   "ap-southeast-1": {
    "value": "nodejs20.x"
   },
   "ap-southeast-2": {
    "value": "nodejs20.x"
   },
   "ap-southeast-3": {
    "value": "nodejs20.x"
   },
   "ap-southeast-4": {
    "value": "nodejs20.x"
   },
   "ca-central-1": {
    "value": "nodejs20.x"
   },
   "cn-north-1": {
    "value": "nodejs18.x"
   },
   "cn-northwest-1": {
    "value": "nodejs18.x"
   },
   "eu-central-1": {
    "value": "nodejs20.x"
   },
   "eu-central-2": {
    "value": "nodejs20.x"
   },
   "eu-north-1": {
    "value": "nodejs20.x"
   },
   "eu-south-1": {
    "value": "nodejs20.x"
   },
   "eu-south-2": {
    "value": "nodejs20.x"
   },
   "eu-west-1": {
    "value": "nodejs20.x"
   },
   "eu-west-2": {
    "value": "nodejs20.x"
   },
   "eu-west-3": {
    "value": "nodejs20.x"
   },
   "il-central-1": {
    "value": "nodejs20.x"
   },
   "me-central-1": {
    "value": "nodejs20.x"
   },
   "me-south-1": {
    "value": "nodejs20.x"
   },
   "sa-east-1": {
    "value": "nodejs20.x"
   },
   "us-east-1": {
    "value": "nodejs20.x"
   },
   "us-east-2": {
    "value": "nodejs20.x"
   },
   "us-gov-east-1": {
    "value": "nodejs18.x"
   },
   "us-gov-west-1": {
    "value": "nodejs18.x"
   },
   "us-iso-east-1": {
    "value": "nodejs18.x"
   },
   "us-iso-west-1": {
    "value": "nodejs18.x"
   },
   "us-isob-east-1": {
    "value": "nodejs18.x"
   },
   "us-west-1": {
    "value": "nodejs20.x"
   },
   "us-west-2": {
    "value": "nodejs20.x"
   }
  }
 },
 "Parameters": {
  "BootstrapVersion": {
   "Type": "AWS::SSM::Parameter::Value<String>",
   "Default": "/cdk-bootstrap/hnb659fds/version",
   "Description": "Version of the CDK Bootstrap resources in this environment, automatically retrieved from SSM Parameter Store. [cdk:skip]"
  }
 },
 "Rules": {
  "CheckBootstrapVersion": {
   "Assertions": [
    {
     "Assert": {
      "Fn::Not": [
       {
        "Fn::Contains": [
         [
          "1",
          "2",
          "3",
          "4",
          "5"
         ],
         {
          "Ref": "BootstrapVersion"
         }
        ]
       }
      ]
     },
     "AssertDescription": "CDK bootstrap stack version 6 required. Please run 'cdk bootstrap' with a recent version of the CDK CLI."
    }
   ]
  }
 }
}<|MERGE_RESOLUTION|>--- conflicted
+++ resolved
@@ -50,11 +50,7 @@
      }
     },
     "flattenResponse": "false",
-<<<<<<< HEAD
     "salt": "1717274624274"
-=======
-    "salt": "1716496858344"
->>>>>>> 65d4f1a7
    },
    "UpdateReplacePolicy": "Delete",
    "DeletionPolicy": "Delete"
