--- conflicted
+++ resolved
@@ -3,16 +3,12 @@
 import * as iam from '@aws-cdk/aws-iam';
 import * as lambda from '@aws-cdk/aws-lambda';
 import { Duration, Token } from '@aws-cdk/core';
-<<<<<<< HEAD
-import { Construct } from 'constructs';
-=======
->>>>>>> b16ea9fe
 import { CfnClusterProps } from './eks.generated';
 import { KubectlLayer } from './kubectl-layer';
 
 // keep this import separate from other imports to reduce chance for merge conflicts with v2-main
 // eslint-disable-next-line no-duplicate-imports, import/order
-import { Construct } from '@aws-cdk/core';
+import { Construct } from 'constructs';
 
 /**
  * A low-level CFN resource Amazon EKS cluster implemented through a custom
