--- conflicted
+++ resolved
@@ -81,19 +81,11 @@
   },
   "dependencies": {
     "@aws-cdk/core": "0.0.0",
-<<<<<<< HEAD
-    "constructs": "10.0.0-pre.5"
-  },
-  "peerDependencies": {
-    "@aws-cdk/core": "0.0.0",
-    "constructs": "10.0.0-pre.5"
-=======
     "constructs": "^10.0.0"
   },
   "peerDependencies": {
     "@aws-cdk/core": "0.0.0",
     "constructs": "^10.0.0"
->>>>>>> 20c87a73
   },
   "engines": {
     "node": ">= 10.13.0 <13 || >=13.7.0"
