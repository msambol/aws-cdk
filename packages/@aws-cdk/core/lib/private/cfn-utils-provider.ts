--- conflicted
+++ resolved
@@ -1,9 +1,5 @@
-<<<<<<< HEAD
-import { Construct } from '../construct-compat';
+import { Construct } from 'constructs';
 import { CustomResource } from '../custom-resource';
-=======
-import { Construct } from 'constructs';
->>>>>>> 81b62c31
 import { CustomResourceProvider, CustomResourceProviderRuntime } from '../custom-resource-provider';
 import { CfnUtilsResourceType } from './cfn-utils-provider/consts';
 
