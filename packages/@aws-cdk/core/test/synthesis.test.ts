import * as fs from 'fs';
import * as os from 'os';
import * as path from 'path';
import * as cxschema from '@aws-cdk/cloud-assembly-schema';
import { nodeunitShim, Test } from 'nodeunit-shim';
import * as cdk from '../lib';
import { synthesize } from '../lib/private/synthesis';

function createModernApp() {
  return new cdk.App();
}

nodeunitShim({
  'synthesis with an empty app'(test: Test) {
    // GIVEN
    const app = createModernApp();

    // WHEN
    const session = app.synth();

    // THEN
    test.same(app.synth(), session); // same session if we synth() again
    test.deepEqual(list(session.directory), ['cdk.out', 'manifest.json', 'tree.json']);
    test.deepEqual(readJson(session.directory, 'manifest.json').artifacts, {
      Tree: {
        type: 'cdk:tree',
        properties: { file: 'tree.json' },
      },
    });
    test.deepEqual(readJson(session.directory, 'tree.json'), {
      version: 'tree-0.1',
      tree: expect.objectContaining({
        id: 'App',
        path: '',
        children: {
          Tree: expect.objectContaining({ id: 'Tree', path: 'Tree' }),
        },
      }),
    });
    test.done();
  },

  'synthesis respects disabling tree metadata'(test: Test) {
    const app = new cdk.App({
      treeMetadata: false,
    });
    const assembly = app.synth();
    test.deepEqual(list(assembly.directory), ['cdk.out', 'manifest.json']);
    test.done();
  },

  'single empty stack'(test: Test) {
    // GIVEN
    const app = createModernApp();
    new cdk.Stack(app, 'one-stack');

    // WHEN
    const session = app.synth();

    // THEN
    test.ok(list(session.directory).includes('one-stack.template.json'));
    test.done();
  },

<<<<<<< HEAD
  'some random construct implements "synthesize"'(test: Test) {
    // GIVEN
    const app = createModernApp();
    const stack = new cdk.Stack(app, 'one-stack');

    class MyConstruct extends cdk.Construct {
      protected synthesize(s: cdk.ISynthesisSession) {
        writeJson(s.assembly.outdir, 'foo.json', { bar: 123 });
        s.assembly.addArtifact('my-random-construct', {
          type: cxschema.ArtifactType.AWS_CLOUDFORMATION_STACK,
          environment: 'aws://12345/bar',
          properties: {
            templateFile: 'foo.json',
          },
        });
      }
    }

    new MyConstruct(stack, 'MyConstruct');

    // WHEN
    const session = app.synth();

    // THEN
    test.ok(list(session.directory).includes('one-stack.template.json'));
    test.ok(list(session.directory).includes('foo.json'));

    test.deepEqual(readJson(session.directory, 'foo.json'), { bar: 123 });
    test.deepEqual(session.manifest, {
      version: cxschema.Manifest.version(),
      artifacts: {
        'Tree': {
          type: 'cdk:tree',
          properties: { file: 'tree.json' },
        },
        'my-random-construct': {
          type: 'aws:cloudformation:stack',
          environment: 'aws://12345/bar',
          properties: { templateFile: 'foo.json' },
        },
        'one-stack': {
          type: 'aws:cloudformation:stack',
          environment: 'aws://unknown-account/unknown-region',
          properties: {
            templateFile: 'one-stack.template.json',
            validateOnSynth: false,
          },
          displayName: 'one-stack',
        },
      },
    });
    test.done();
  },

  'random construct uses addCustomSynthesis'(test: Test) {
    // GIVEN
    const app = createModernApp();
    const stack = new cdk.Stack(app, 'one-stack');

    class MyConstruct extends cdk.Construct {
      constructor(scope: cdk.Construct, id: string) {
        super(scope, id);

        cdk.attachCustomSynthesis(this, {
          onSynthesize(s: cdk.ISynthesisSession) {
            writeJson(s.assembly.outdir, 'foo.json', { bar: 123 });
            s.assembly.addArtifact('my-random-construct', {
              type: cxschema.ArtifactType.AWS_CLOUDFORMATION_STACK,
              environment: 'aws://12345/bar',
              properties: {
                templateFile: 'foo.json',
              },
            });
          },
        });
      }
    }

    new MyConstruct(stack, 'MyConstruct');

    // WHEN
    const session = app.synth();

    // THEN
    test.ok(list(session.directory).includes('one-stack.template.json'));
    test.ok(list(session.directory).includes('foo.json'));

    test.deepEqual(readJson(session.directory, 'foo.json'), { bar: 123 });
    test.deepEqual(session.manifest, {
      version: cxschema.Manifest.version(),
      artifacts: {
        'Tree': {
          type: 'cdk:tree',
          properties: { file: 'tree.json' },
        },
        'my-random-construct': {
          type: 'aws:cloudformation:stack',
          environment: 'aws://12345/bar',
          properties: { templateFile: 'foo.json' },
        },
        'one-stack': {
          type: 'aws:cloudformation:stack',
          environment: 'aws://unknown-account/unknown-region',
          properties: {
            templateFile: 'one-stack.template.json',
            validateOnSynth: false,
          },
          displayName: 'one-stack',
        },
      },
    });
    test.done();
  },

=======
>>>>>>> 98029af4
  'it should be possible to synthesize without an app'(test: Test) {
    const calls = new Array<string>();

    class SynthesizeMe extends cdk.Stack {
      constructor() {
        super(undefined as any, 'id', {
          synthesizer: new cdk.LegacyStackSynthesizer(),
        });
        this.node.addValidation({
          validate: () => {
            calls.push('validate');
            return [];
          },
        });
      }

      public _synthesizeTemplate(session: cdk.ISynthesisSession) {
        calls.push('synthesize');

        session.assembly.addArtifact('art', {
          type: cxschema.ArtifactType.AWS_CLOUDFORMATION_STACK,
          properties: {
            templateFile: 'hey.json',
            parameters: {
              paramId: 'paramValue',
              paramId2: 'paramValue2',
            },
          },
          environment: 'aws://unknown-account/us-east-1',
        });

        writeJson(session.assembly.outdir, 'hey.json', { hello: 123 });
      }
    }

    const root = new SynthesizeMe();
    const assembly = synthesize(root, { outdir: fs.mkdtempSync(path.join(os.tmpdir(), 'outdir')) });

    test.deepEqual(calls, ['validate', 'synthesize']);
    const stack = assembly.getStackByName('art');
    test.deepEqual(stack.template, { hello: 123 });
    test.deepEqual(stack.templateFile, 'hey.json');
    test.deepEqual(stack.parameters, { paramId: 'paramValue', paramId2: 'paramValue2' });
    test.deepEqual(stack.environment, { region: 'us-east-1', account: 'unknown-account', name: 'aws://unknown-account/us-east-1' });
    test.done();
  },
});

function list(outdir: string) {
  return fs.readdirSync(outdir).sort();
}

function readJson(outdir: string, file: string) {
  return JSON.parse(fs.readFileSync(path.join(outdir, file), 'utf-8'));
}

function writeJson(outdir: string, file: string, data: any) {
  fs.writeFileSync(path.join(outdir, file), JSON.stringify(data, undefined, 2));
}<|MERGE_RESOLUTION|>--- conflicted
+++ resolved
@@ -5,6 +5,7 @@
 import { nodeunitShim, Test } from 'nodeunit-shim';
 import * as cdk from '../lib';
 import { synthesize } from '../lib/private/synthesis';
+import { Construct } from 'constructs';
 
 function createModernApp() {
   return new cdk.App();
@@ -62,68 +63,13 @@
     test.done();
   },
 
-<<<<<<< HEAD
-  'some random construct implements "synthesize"'(test: Test) {
-    // GIVEN
-    const app = createModernApp();
-    const stack = new cdk.Stack(app, 'one-stack');
-
-    class MyConstruct extends cdk.Construct {
-      protected synthesize(s: cdk.ISynthesisSession) {
-        writeJson(s.assembly.outdir, 'foo.json', { bar: 123 });
-        s.assembly.addArtifact('my-random-construct', {
-          type: cxschema.ArtifactType.AWS_CLOUDFORMATION_STACK,
-          environment: 'aws://12345/bar',
-          properties: {
-            templateFile: 'foo.json',
-          },
-        });
-      }
-    }
-
-    new MyConstruct(stack, 'MyConstruct');
-
-    // WHEN
-    const session = app.synth();
-
-    // THEN
-    test.ok(list(session.directory).includes('one-stack.template.json'));
-    test.ok(list(session.directory).includes('foo.json'));
-
-    test.deepEqual(readJson(session.directory, 'foo.json'), { bar: 123 });
-    test.deepEqual(session.manifest, {
-      version: cxschema.Manifest.version(),
-      artifacts: {
-        'Tree': {
-          type: 'cdk:tree',
-          properties: { file: 'tree.json' },
-        },
-        'my-random-construct': {
-          type: 'aws:cloudformation:stack',
-          environment: 'aws://12345/bar',
-          properties: { templateFile: 'foo.json' },
-        },
-        'one-stack': {
-          type: 'aws:cloudformation:stack',
-          environment: 'aws://unknown-account/unknown-region',
-          properties: {
-            templateFile: 'one-stack.template.json',
-            validateOnSynth: false,
-          },
-          displayName: 'one-stack',
-        },
-      },
-    });
-    test.done();
-  },
-
   'random construct uses addCustomSynthesis'(test: Test) {
     // GIVEN
     const app = createModernApp();
     const stack = new cdk.Stack(app, 'one-stack');
 
-    class MyConstruct extends cdk.Construct {
-      constructor(scope: cdk.Construct, id: string) {
+    class MyConstruct extends Construct {
+      constructor(scope: Construct, id: string) {
         super(scope, id);
 
         cdk.attachCustomSynthesis(this, {
@@ -177,8 +123,6 @@
     test.done();
   },
 
-=======
->>>>>>> 98029af4
   'it should be possible to synthesize without an app'(test: Test) {
     const calls = new Array<string>();
 
