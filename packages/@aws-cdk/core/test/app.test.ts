--- conflicted
+++ resolved
@@ -2,11 +2,7 @@
 import * as cxapi from '@aws-cdk/cx-api';
 import { Construct } from 'constructs';
 import { nodeunitShim, Test } from 'nodeunit-shim';
-<<<<<<< HEAD
-import { CfnResource, Construct, DefaultStackSynthesizer, Stack, StackProps } from '../lib';
-=======
-import { CfnResource, Stack, StackProps } from '../lib';
->>>>>>> 0c8d6ac3
+import { CfnResource, DefaultStackSynthesizer, Stack, StackProps } from '../lib';
 import { Annotations } from '../lib/annotations';
 import { App, AppProps } from '../lib/app';
 
