import { testDeprecated } from '@aws-cdk/cdk-build-tools';
import { Annotations, Match, Template } from '../../assertions';
import { App, CfnOutput, CfnResource, Fn, Lazy, Stack, Tags } from '../../core';
import { EC2_RESTRICT_DEFAULT_SECURITY_GROUP } from '../../cx-api';
import {
  AclCidr,
  AclTraffic,
  BastionHostLinux,
  CfnSubnet,
  CfnVPC,
  SubnetFilter,
  DefaultInstanceTenancy,
  GenericLinuxImage,
  InstanceType,
  InterfaceVpcEndpoint,
  InterfaceVpcEndpointService,
  NatProvider,
  NatGatewayProvider,
  NatInstanceProvider,
  NatTrafficDirection,
  NetworkAcl,
  NetworkAclEntry,
  Peer,
  Port,
  PrivateSubnet,
  PublicSubnet,
  RouterType,
  Subnet,
  SubnetType,
  TrafficDirection,
  Vpc,
  IpAddresses,
  Ipv6Addresses,
  InterfaceVpcEndpointAwsService,
  IpProtocol,
  AmazonLinuxImage,
  CpuCredits,
  InstanceClass,
  InstanceSize,
} from '../lib';

describe('vpc', () => {
  describe('When creating a VPC', () => {

    testDeprecated('SubnetType.PRIVATE_WITH_NAT is equivalent to SubnetType.PRIVATE_WITH_EGRESS', () => {

      const stack1 = getTestStack();
      const stack2 = getTestStack();
      new Vpc(stack1, 'TheVPC', {
        subnetConfiguration: [
          {
            subnetType: SubnetType.PRIVATE_WITH_NAT,
            name: 'subnet',
          },
          {
            subnetType: SubnetType.PUBLIC,
            name: 'public',
          },
        ],
      });

      new Vpc(stack2, 'TheVPC', {
        subnetConfiguration: [
          {
            subnetType: SubnetType.PRIVATE_WITH_EGRESS,
            name: 'subnet',
          },
          {
            subnetType: SubnetType.PUBLIC,
            name: 'public',
          },
        ],
      });

      const t1 = Template.fromStack(stack1);
      const t2 = Template.fromStack(stack2);

      expect(t1.toJSON()).toEqual(t2.toJSON());

    });

    testDeprecated('SubnetType.PRIVATE is equivalent to SubnetType.PRIVATE_WITH_NAT', () => {

      const stack1 = getTestStack();
      const stack2 = getTestStack();
      new Vpc(stack1, 'TheVPC', {
        subnetConfiguration: [
          {
            subnetType: SubnetType.PRIVATE,
            name: 'subnet',
          },
          {
            subnetType: SubnetType.PUBLIC,
            name: 'public',
          },
        ],
      });

      new Vpc(stack2, 'TheVPC', {
        subnetConfiguration: [
          {
            subnetType: SubnetType.PRIVATE_WITH_NAT,
            name: 'subnet',
          },
          {
            subnetType: SubnetType.PUBLIC,
            name: 'public',
          },
        ],
      });

      const t1 = Template.fromStack(stack1);
      const t2 = Template.fromStack(stack2);

      expect(t1.toJSON()).toEqual(t2.toJSON());

    });

    testDeprecated('SubnetType.ISOLATED is equivalent to SubnetType.PRIVATE_ISOLATED', () => {

      const stack1 = getTestStack();
      const stack2 = getTestStack();
      new Vpc(stack1, 'TheVPC', {
        subnetConfiguration: [
          {
            subnetType: SubnetType.ISOLATED,
            name: 'subnet',
          },
        ],
      });

      new Vpc(stack2, 'TheVPC', {
        subnetConfiguration: [
          {
            subnetType: SubnetType.PRIVATE_ISOLATED,
            name: 'subnet',
          },
        ],
      });
      const t1 = Template.fromStack(stack1);
      const t2 = Template.fromStack(stack2);

      expect(t1.toJSON()).toEqual(t2.toJSON());

    });

    describe('with the default CIDR range', () => {

      test('vpc.vpcId returns a token to the VPC ID', () => {
        const stack = getTestStack();
        const vpc = new Vpc(stack, 'TheVPC');
        expect(stack.resolve(vpc.vpcId)).toEqual({ Ref: 'TheVPC92636AB0' });
      });

      test('vpc.vpcArn returns a token to the VPC ID', () => {
        const stack = getTestStack();
        const vpc = new Vpc(stack, 'TheVPC');
        expect(stack.resolve(vpc.vpcArn)).toEqual({ 'Fn::Join': ['', ['arn:', { Ref: 'AWS::Partition' }, ':ec2:us-east-1:123456789012:vpc/', { Ref: 'TheVPC92636AB0' }]] });
      });

      test('it uses the correct network range', () => {
        const stack = getTestStack();
        new Vpc(stack, 'TheVPC');
        Template.fromStack(stack).hasResourceProperties('AWS::EC2::VPC', {
          CidrBlock: Vpc.DEFAULT_CIDR_RANGE,
          EnableDnsHostnames: true,
          EnableDnsSupport: true,
          InstanceTenancy: DefaultInstanceTenancy.DEFAULT,
        });

      });
      test('the Name tag is defaulted to path', () => {
        const stack = getTestStack();
        new Vpc(stack, 'TheVPC');
        Template.fromStack(stack).hasResource('AWS::EC2::VPC',
          hasTags([{ Key: 'Name', Value: 'TestStack/TheVPC' }]),
        );
        Template.fromStack(stack).hasResource('AWS::EC2::InternetGateway',
          hasTags([{ Key: 'Name', Value: 'TestStack/TheVPC' }]),
        );
      });

    });

    test('with all of the properties set, it successfully sets the correct VPC properties', () => {
      const stack = getTestStack();
      new Vpc(stack, 'TheVPC', {
        ipAddresses: IpAddresses.cidr('192.168.0.0/16'),
        enableDnsHostnames: false,
        enableDnsSupport: false,
        defaultInstanceTenancy: DefaultInstanceTenancy.DEDICATED,
      });

      Template.fromStack(stack).hasResourceProperties('AWS::EC2::VPC', {
        CidrBlock: '192.168.0.0/16',
        EnableDnsHostnames: false,
        EnableDnsSupport: false,
        InstanceTenancy: DefaultInstanceTenancy.DEDICATED,
      });

    });

    describe('dns getters correspond to CFN properties', () => {

      const inputs = [
        { dnsSupport: false, dnsHostnames: false },
        // {dnsSupport: false, dnsHostnames: true} - this configuration is illegal so its not part of the permutations.
        { dnsSupport: true, dnsHostnames: false },
        { dnsSupport: true, dnsHostnames: true },
      ];

      for (const input of inputs) {

        test(`[dnsSupport=${input.dnsSupport},dnsHostnames=${input.dnsHostnames}]`, () => {

          const stack = getTestStack();
          const vpc = new Vpc(stack, 'TheVPC', {
            ipAddresses: IpAddresses.cidr('192.168.0.0/16'),
            enableDnsHostnames: input.dnsHostnames,
            enableDnsSupport: input.dnsSupport,
            defaultInstanceTenancy: DefaultInstanceTenancy.DEDICATED,
          });

          Template.fromStack(stack).hasResourceProperties('AWS::EC2::VPC', {
            CidrBlock: '192.168.0.0/16',
            EnableDnsHostnames: input.dnsHostnames,
            EnableDnsSupport: input.dnsSupport,
            InstanceTenancy: DefaultInstanceTenancy.DEDICATED,
          });

          expect(input.dnsSupport).toEqual(vpc.dnsSupportEnabled);
          expect(input.dnsHostnames).toEqual(vpc.dnsHostnamesEnabled);

        });
      }

    });

    test('contains the correct number of subnets', () => {
      const stack = getTestStack();
      const vpc = new Vpc(stack, 'TheVPC');
      const zones = stack.availabilityZones.length;
      expect(vpc.publicSubnets.length).toEqual(zones);
      expect(vpc.privateSubnets.length).toEqual(zones);
      expect(stack.resolve(vpc.vpcId)).toEqual({ Ref: 'TheVPC92636AB0' });

    });

    test('can refer to the internet gateway', () => {
      const stack = getTestStack();
      const vpc = new Vpc(stack, 'TheVPC');
      expect(stack.resolve(vpc.internetGatewayId)).toEqual({ Ref: 'TheVPCIGWFA25CC08' });

    });

    test('with only isolated subnets, the VPC should not contain an IGW or NAT Gateways', () => {
      const stack = getTestStack();
      new Vpc(stack, 'TheVPC', {
        subnetConfiguration: [
          {
            subnetType: SubnetType.PRIVATE_ISOLATED,
            name: 'Isolated',
          },
        ],
      });
      Template.fromStack(stack).resourceCountIs('AWS::EC2::InternetGateway', 0);
      Template.fromStack(stack).resourceCountIs('AWS::EC2::NatGateway', 0);
      Template.fromStack(stack).hasResourceProperties('AWS::EC2::Subnet', {
        MapPublicIpOnLaunch: false,
      });

    });

    test('with no private subnets, the VPC should have an IGW but no NAT Gateways', () => {
      const stack = getTestStack();
      new Vpc(stack, 'TheVPC', {
        subnetConfiguration: [
          {
            subnetType: SubnetType.PUBLIC,
            name: 'Public',
          },
          {
            subnetType: SubnetType.PRIVATE_ISOLATED,
            name: 'Isolated',
          },
        ],
      });
      Template.fromStack(stack).resourceCountIs('AWS::EC2::InternetGateway', 1);
      Template.fromStack(stack).resourceCountIs('AWS::EC2::NatGateway', 0);

    });

    test('with createInternetGateway: false, the VPC should not have an IGW nor NAT Gateways', () => {
      const stack = getTestStack();
      new Vpc(stack, 'TheVPC', {
        createInternetGateway: false,
        subnetConfiguration: [
          {
            subnetType: SubnetType.PUBLIC,
            name: 'Public',
          },
          {
            subnetType: SubnetType.PRIVATE_ISOLATED,
            name: 'Isolated',
          },
        ],
      });
      Template.fromStack(stack).resourceCountIs('AWS::EC2::InternetGateway', 0);
      Template.fromStack(stack).resourceCountIs('AWS::EC2::NatGateway', 0);
    });

    test('with private subnets and custom networkAcl.', () => {
      const stack = getTestStack();
      const vpc = new Vpc(stack, 'TheVPC', {
        subnetConfiguration: [
          {
            subnetType: SubnetType.PUBLIC,
            name: 'Public',
          },
          {
            subnetType: SubnetType.PRIVATE_WITH_EGRESS,
            name: 'private',
          },
        ],
      });

      const nacl1 = new NetworkAcl(stack, 'myNACL1', {
        vpc,
        subnetSelection: { subnetType: SubnetType.PRIVATE_WITH_EGRESS },
      });

      new NetworkAclEntry(stack, 'AllowDNSEgress', {
        networkAcl: nacl1,
        ruleNumber: 100,
        traffic: AclTraffic.udpPort(53),
        direction: TrafficDirection.EGRESS,
        cidr: AclCidr.ipv4('10.0.0.0/16'),
      });

      new NetworkAclEntry(stack, 'AllowDNSIngress', {
        networkAcl: nacl1,
        ruleNumber: 100,
        traffic: AclTraffic.udpPort(53),
        direction: TrafficDirection.INGRESS,
        cidr: AclCidr.anyIpv4(),
      });

      Template.fromStack(stack).resourceCountIs('AWS::EC2::NetworkAcl', 1);
      Template.fromStack(stack).resourceCountIs('AWS::EC2::NetworkAclEntry', 2);
      Template.fromStack(stack).resourceCountIs('AWS::EC2::SubnetNetworkAclAssociation', 3);

    });

    test('with no subnets defined, the VPC should have an IGW, and a NAT Gateway per AZ', () => {
      const stack = getTestStack();
      const zones = stack.availabilityZones.length;
      new Vpc(stack, 'TheVPC', {});
      Template.fromStack(stack).resourceCountIs('AWS::EC2::InternetGateway', 1);
      Template.fromStack(stack).resourceCountIs('AWS::EC2::NatGateway', zones);

    });

    test('with isolated and public subnet, should be able to use the internet gateway to define routes', () => {
      const stack = getTestStack();
      const vpc = new Vpc(stack, 'TheVPC', {
        subnetConfiguration: [
          {
            subnetType: SubnetType.PRIVATE_ISOLATED,
            name: 'isolated',
          },
          {
            subnetType: SubnetType.PUBLIC,
            name: 'public',
          },
        ],
      });
      (vpc.isolatedSubnets[0] as Subnet).addRoute('TheRoute', {
        routerId: vpc.internetGatewayId!,
        routerType: RouterType.GATEWAY,
        destinationCidrBlock: '8.8.8.8/32',
      });
      Template.fromStack(stack).resourceCountIs('AWS::EC2::InternetGateway', 1);
      Template.fromStack(stack).hasResourceProperties('AWS::EC2::Route', {
        DestinationCidrBlock: '8.8.8.8/32',
        GatewayId: {},
      });

    });

    test('with only reserved subnets as public subnets, should not create the internet gateway', () => {
      const stack = getTestStack();
      const vpc = new Vpc(stack, 'TheVPC', {
        subnetConfiguration: [
          {
            subnetType: SubnetType.PRIVATE_ISOLATED,
            name: 'isolated',
          },
          {
            subnetType: SubnetType.PUBLIC,
            name: 'public',
            reserved: true,
          },
        ],
      });
      Template.fromStack(stack).resourceCountIs('AWS::EC2::InternetGateway', 0);
      Template.fromStack(stack).resourceCountIs('AWS::EC2::VPCGatewayAttachment', 0);
    });

    test('with only reserved subnets as private subnets with egress, should not create the internet gateway', () => {
      const stack = getTestStack();
      const vpc = new Vpc(stack, 'TheVPC', {
        subnetConfiguration: [
          {
            subnetType: SubnetType.PRIVATE_ISOLATED,
            name: 'isolated',
          },
          {
            subnetType: SubnetType.PRIVATE_WITH_EGRESS,
            name: 'egress',
            reserved: true,
          },
        ],
      });
      Template.fromStack(stack).resourceCountIs('AWS::EC2::InternetGateway', 0);
      Template.fromStack(stack).resourceCountIs('AWS::EC2::VPCGatewayAttachment', 0);
    });

    test('with no public subnets and natGateways > 0, should throw an error', () => {
      const stack = getTestStack();
      expect(() => new Vpc(stack, 'TheVPC', {
        subnetConfiguration: [
          {
            subnetType: SubnetType.PRIVATE_WITH_EGRESS,
            name: 'egress',
          },
        ],
        natGateways: 1,
      })).toThrow(/If you configure PRIVATE subnets in 'subnetConfiguration', you must also configure PUBLIC subnets to put the NAT gateways into \(got \[{"subnetType":"Private","name":"egress"}\]./);
    });

    test('with only reserved subnets as public subnets and natGateways > 0, should throw an error', () => {
      const stack = getTestStack();
      expect(() => new Vpc(stack, 'TheVPC', {
        subnetConfiguration: [
          {
            subnetType: SubnetType.PUBLIC,
            name: 'public',
            reserved: true,
          },
          {
            subnetType: SubnetType.PRIVATE_WITH_EGRESS,
            name: 'egress',
          },
        ],
        natGateways: 1,
      })).toThrow(/If you configure PRIVATE subnets in 'subnetConfiguration', you must also configure PUBLIC subnets to put the NAT gateways into \(got \[{"subnetType":"Public","name":"public","reserved":true},{"subnetType":"Private","name":"egress"}\]./);
    });

    test('with subnets and reserved subnets defined, VPC subnet count should not contain reserved subnets ', () => {
      const stack = getTestStack();
      new Vpc(stack, 'TheVPC', {
        ipAddresses: IpAddresses.cidr('10.0.0.0/16'),
        subnetConfiguration: [
          {
            cidrMask: 24,
            subnetType: SubnetType.PUBLIC,
            name: 'Public',
          },
          {
            cidrMask: 24,
            name: 'reserved',
            subnetType: SubnetType.PRIVATE_WITH_EGRESS,
            reserved: true,
          },
          {
            cidrMask: 28,
            name: 'rds',
            subnetType: SubnetType.PRIVATE_ISOLATED,
          },
        ],
        maxAzs: 3,
      });
      Template.fromStack(stack).resourceCountIs('AWS::EC2::Subnet', 6);

    });
    test('with reserved subnets, any other subnets should not have cidrBlock from within reserved space', () => {
      const stack = getTestStack();
      new Vpc(stack, 'TheVPC', {
        ipAddresses: IpAddresses.cidr('10.0.0.0/16'),
        subnetConfiguration: [
          {
            cidrMask: 24,
            name: 'ingress',
            subnetType: SubnetType.PUBLIC,
          },
          {
            cidrMask: 24,
            name: 'reserved',
            subnetType: SubnetType.PRIVATE_WITH_EGRESS,
            reserved: true,
          },
          {
            cidrMask: 24,
            name: 'rds',
            subnetType: SubnetType.PRIVATE_WITH_EGRESS,
          },
        ],
        maxAzs: 3,
      });

      const template = Template.fromStack(stack);

      for (let i = 0; i < 3; i++) {
        template.hasResourceProperties('AWS::EC2::Subnet', {
          CidrBlock: `10.0.${i}.0/24`,
        });
      }
      for (let i = 3; i < 6; i++) {
        const matchingSubnets = template.findResources('AWS::EC2::Subnet', {
          CidrBlock: `10.0.${i}.0/24`,
        });
        expect(Object.keys(matchingSubnets).length).toBe(0);
      }
      for (let i = 6; i < 9; i++) {
        template.hasResourceProperties('AWS::EC2::Subnet', {
          CidrBlock: `10.0.${i}.0/24`,
        });
      }

    });
    test('with custom subnets, the VPC should have the right number of subnets, an IGW, and a NAT Gateway per AZ', () => {
      const stack = getTestStack();
      const zones = stack.availabilityZones.length;
      new Vpc(stack, 'TheVPC', {
        ipAddresses: IpAddresses.cidr('10.0.0.0/21'),
        subnetConfiguration: [
          {
            cidrMask: 24,
            name: 'ingress',
            subnetType: SubnetType.PUBLIC,
          },
          {
            cidrMask: 24,
            name: 'application',
            subnetType: SubnetType.PRIVATE_WITH_EGRESS,
          },
          {
            cidrMask: 28,
            name: 'rds',
            subnetType: SubnetType.PRIVATE_ISOLATED,
          },
        ],
        maxAzs: 3,
      });
      Template.fromStack(stack).resourceCountIs('AWS::EC2::InternetGateway', 1);
      Template.fromStack(stack).resourceCountIs('AWS::EC2::NatGateway', zones);
      Template.fromStack(stack).resourceCountIs('AWS::EC2::Subnet', 9);
      for (let i = 0; i < 6; i++) {
        Template.fromStack(stack).hasResourceProperties('AWS::EC2::Subnet', {
          CidrBlock: `10.0.${i}.0/24`,
        });
      }
      for (let i = 0; i < 3; i++) {
        Template.fromStack(stack).hasResourceProperties('AWS::EC2::Subnet', {
          CidrBlock: `10.0.6.${i * 16}/28`,
        });
      }

    });
    test('with custom subnets and natGateways = 2 there should be only two NATGW', () => {
      const stack = getTestStack();
      new Vpc(stack, 'TheVPC', {
        ipAddresses: IpAddresses.cidr('10.0.0.0/21'),
        natGateways: 2,
        subnetConfiguration: [
          {
            cidrMask: 24,
            name: 'ingress',
            subnetType: SubnetType.PUBLIC,
          },
          {
            cidrMask: 24,
            name: 'application',
            subnetType: SubnetType.PRIVATE_WITH_EGRESS,
          },
          {
            cidrMask: 28,
            name: 'rds',
            subnetType: SubnetType.PRIVATE_ISOLATED,
          },
        ],
        maxAzs: 3,
      });
      Template.fromStack(stack).resourceCountIs('AWS::EC2::InternetGateway', 1);
      Template.fromStack(stack).resourceCountIs('AWS::EC2::NatGateway', 2);
      Template.fromStack(stack).resourceCountIs('AWS::EC2::Subnet', 9);
      for (let i = 0; i < 6; i++) {
        Template.fromStack(stack).hasResourceProperties('AWS::EC2::Subnet', {
          CidrBlock: `10.0.${i}.0/24`,
        });
      }
      for (let i = 0; i < 3; i++) {
        Template.fromStack(stack).hasResourceProperties('AWS::EC2::Subnet', {
          CidrBlock: `10.0.6.${i * 16}/28`,
        });
      }

    });
    test('with enableDnsHostnames enabled but enableDnsSupport disabled, should throw an Error', () => {
      const stack = getTestStack();
      expect(() => new Vpc(stack, 'TheVPC', {
        enableDnsHostnames: true,
        enableDnsSupport: false,
      })).toThrow();

    });
    test('with public subnets MapPublicIpOnLaunch is true', () => {
      const stack = getTestStack();
      new Vpc(stack, 'VPC', {
        maxAzs: 1,
        subnetConfiguration: [
          {
            cidrMask: 24,
            name: 'ingress',
            subnetType: SubnetType.PUBLIC,
          },
        ],
      });
      Template.fromStack(stack).resourceCountIs('AWS::EC2::Subnet', 1);
      Template.fromStack(stack).resourceCountIs('AWS::EC2::NatGateway', 0);
      Template.fromStack(stack).hasResourceProperties('AWS::EC2::Subnet', {
        MapPublicIpOnLaunch: true,
      });

    });

    test('with public subnets MapPublicIpOnLaunch is true if parameter mapPublicIpOnLaunch is true', () => {
      const stack = getTestStack();
      new Vpc(stack, 'VPC', {
        maxAzs: 1,
        subnetConfiguration: [
          {
            cidrMask: 24,
            name: 'ingress',
            subnetType: SubnetType.PUBLIC,
            mapPublicIpOnLaunch: true,
          },
        ],
      });
      Template.fromStack(stack).resourceCountIs('AWS::EC2::Subnet', 1);
      Template.fromStack(stack).resourceCountIs('AWS::EC2::NatGateway', 0);
      Template.fromStack(stack).hasResourceProperties('AWS::EC2::Subnet', {
        MapPublicIpOnLaunch: true,
      });
    });
    test('with public subnets MapPublicIpOnLaunch is false if parameter mapPublicIpOnLaunch is false', () => {
      const stack = getTestStack();
      new Vpc(stack, 'VPC', {
        maxAzs: 1,
        subnetConfiguration: [
          {
            cidrMask: 24,
            name: 'ingress',
            subnetType: SubnetType.PUBLIC,
            mapPublicIpOnLaunch: false,
          },
        ],
      });
      Template.fromStack(stack).resourceCountIs('AWS::EC2::Subnet', 1);
      Template.fromStack(stack).resourceCountIs('AWS::EC2::NatGateway', 0);
      Template.fromStack(stack).hasResourceProperties('AWS::EC2::Subnet', {
        MapPublicIpOnLaunch: false,
      });
    });
    test('with private subnets throw exception if parameter mapPublicIpOnLaunch is defined', () => {
      const stack = getTestStack();
      expect(() => {
        new Vpc(stack, 'VPC', {
          maxAzs: 1,
          subnetConfiguration: [
            {
              name: 'public',
              subnetType: SubnetType.PUBLIC,
            },
            {
              name: 'private',
              subnetType: SubnetType.PRIVATE_WITH_EGRESS,
              mapPublicIpOnLaunch: true,
            },
          ],
        });
      }).toThrow(/subnet cannot include mapPublicIpOnLaunch parameter/);
    });
    test('with isolated subnets throw exception if parameter mapPublicIpOnLaunch is defined', () => {
      const stack = getTestStack();
      expect(() => {
        new Vpc(stack, 'VPC', {
          maxAzs: 1,
          subnetConfiguration: [
            {
              name: 'public',
              subnetType: SubnetType.PUBLIC,
            },
            {
              name: 'private',
              subnetType: SubnetType.PRIVATE_ISOLATED,
              mapPublicIpOnLaunch: true,
            },
          ],
        });
      }).toThrow(/subnet cannot include mapPublicIpOnLaunch parameter/);
    });

    test('verify the Default VPC name', () => {
      const stack = getTestStack();
      const tagName = { Key: 'Name', Value: `${stack.node.path}/VPC` };
      new Vpc(stack, 'VPC', {
        maxAzs: 1,
        subnetConfiguration: [
          {
            name: 'public',
            subnetType: SubnetType.PUBLIC,
          },
          {
            name: 'private',
            subnetType: SubnetType.PRIVATE_WITH_EGRESS,
          },
        ],
      });
      Template.fromStack(stack).resourceCountIs('AWS::EC2::Subnet', 2);
      Template.fromStack(stack).hasResource('AWS::EC2::NatGateway', Match.anyValue());
      Template.fromStack(stack).hasResourceProperties('AWS::EC2::Subnet', {
        MapPublicIpOnLaunch: true,
      });
      Template.fromStack(stack).hasResource('AWS::EC2::VPC', hasTags([tagName]));
    });

    test('verify the assigned VPC name passing the "vpcName" prop', () => {
      const stack = getTestStack();
      const tagName = { Key: 'Name', Value: 'CustomVPCName' };
      new Vpc(stack, 'VPC', {
        maxAzs: 1,
        subnetConfiguration: [
          {
            name: 'public',
            subnetType: SubnetType.PUBLIC,
          },
          {
            name: 'private',
            subnetType: SubnetType.PRIVATE_WITH_EGRESS,
          },
        ],
        vpcName: 'CustomVPCName',
      });
      Template.fromStack(stack).resourceCountIs('AWS::EC2::Subnet', 2);
      Template.fromStack(stack).hasResourceProperties('AWS::EC2::NatGateway', Match.anyValue());
      Template.fromStack(stack).hasResourceProperties('AWS::EC2::Subnet', {
        MapPublicIpOnLaunch: true,
      });
      Template.fromStack(stack).hasResource('AWS::EC2::VPC', hasTags([tagName]));
    });
    test('maxAZs defaults to 3 if unset', () => {
      const stack = getTestStack();
      new Vpc(stack, 'VPC');
      Template.fromStack(stack).resourceCountIs('AWS::EC2::Subnet', 6);
      Template.fromStack(stack).resourceCountIs('AWS::EC2::Route', 6);
      for (let i = 0; i < 6; i++) {
        Template.fromStack(stack).hasResourceProperties('AWS::EC2::Subnet', {
          CidrBlock: `10.0.${i * 32}.0/19`,
        });
      }
      Template.fromStack(stack).hasResourceProperties('AWS::EC2::Route', {
        DestinationCidrBlock: '0.0.0.0/0',
        NatGatewayId: {},
      });
    });

    test('with maxAZs set to 2', () => {
      const stack = getTestStack();
      new Vpc(stack, 'VPC', { maxAzs: 2 });
      Template.fromStack(stack).resourceCountIs('AWS::EC2::Subnet', 4);
      Template.fromStack(stack).resourceCountIs('AWS::EC2::Route', 4);
      for (let i = 0; i < 4; i++) {
        Template.fromStack(stack).hasResourceProperties('AWS::EC2::Subnet', {
          CidrBlock: `10.0.${i * 64}.0/18`,
        });
      }
      Template.fromStack(stack).hasResourceProperties('AWS::EC2::Route', {
        DestinationCidrBlock: '0.0.0.0/0',
        NatGatewayId: {},
      });

    });

    test('throws error when both availabilityZones and maxAzs are set', () => {
      const stack = getTestStack();
      expect(() => {
        new Vpc(stack, 'VPC', {
          availabilityZones: stack.availabilityZones,
          maxAzs: 1,
        });
      }).toThrow(/Vpc supports 'availabilityZones' or 'maxAzs', but not both./);
    });

    test('with availabilityZones set correctly', () => {
      const stack = getTestStack();
      const specificAz = stack.availabilityZones[1]; // not the first item
      new Vpc(stack, 'VPC', {
        availabilityZones: [specificAz],
      });
      Template.fromStack(stack).resourceCountIs('AWS::EC2::Subnet', 2);
      Template.fromStack(stack).hasResourceProperties('AWS::EC2::Subnet', {
        AvailabilityZone: specificAz,
      });
    });

    test('with availabilityZones set to zones different from stack', () => {
      const stack = getTestStack();
      // we need to create a context with availability zones, otherwise we're checking against dummy values
      stack.node.setContext(
        `availability-zones:account=${stack.account}:region=${stack.region}`,
        ['us-east-1a', 'us-east1b', 'us-east-1c'],
      );
      expect(() => {
        new Vpc(stack, 'VPC', {
          availabilityZones: [stack.availabilityZones[0] + 'invalid'],
        });
      }).toThrow(/must be a subset of the stack/);
    });

    test('does not throw with availability zones set without context in non-agnostic stack', () => {
      const stack = getTestStack();
      expect(() => {
        new Vpc(stack, 'VPC', {
          availabilityZones: ['us-east-1a'],
        });
      }).not.toThrow();
    });

    test('agnostic stack without context with defined vpc AZs', () => {
      const stack = new Stack(undefined, 'TestStack');
      new Vpc(stack, 'VPC', {
        availabilityZones: ['us-east-1a'],
      });
      Template.fromStack(stack).resourceCountIs('AWS::EC2::Subnet', 2);
      Template.fromStack(stack).hasResourceProperties('AWS::EC2::Subnet', {
        AvailabilityZone: 'us-east-1a',
      });
    });

    test('with natGateway set to 1', () => {
      const stack = getTestStack();
      new Vpc(stack, 'VPC', {
        natGateways: 1,
      });
      Template.fromStack(stack).resourceCountIs('AWS::EC2::Subnet', 6);
      Template.fromStack(stack).resourceCountIs('AWS::EC2::Route', 6);
      Template.fromStack(stack).resourceCountIs('AWS::EC2::NatGateway', 1);
      Template.fromStack(stack).hasResourceProperties('AWS::EC2::Route', {
        DestinationCidrBlock: '0.0.0.0/0',
        NatGatewayId: {},
      });

    });
    test('with natGateway subnets defined', () => {
      const stack = getTestStack();
      new Vpc(stack, 'VPC', {
        subnetConfiguration: [
          {
            cidrMask: 24,
            name: 'ingress',
            subnetType: SubnetType.PUBLIC,
          },
          {
            cidrMask: 24,
            name: 'egress',
            subnetType: SubnetType.PUBLIC,
          },
          {
            cidrMask: 24,
            name: 'private',
            subnetType: SubnetType.PRIVATE_WITH_EGRESS,
          },
        ],
        natGatewaySubnets: {
          subnetGroupName: 'egress',
        },
      });
      Template.fromStack(stack).resourceCountIs('AWS::EC2::NatGateway', 3);
      for (let i = 1; i < 4; i++) {
        Template.fromStack(stack).hasResource('AWS::EC2::Subnet', hasTags([{
          Key: 'aws-cdk:subnet-name',
          Value: 'egress',
        }, {
          Key: 'Name',
          Value: `TestStack/VPC/egressSubnet${i}`,
        }]));
      }

    });

    testDeprecated('natGateways = 0 throws if PRIVATE_WITH_NAT subnets configured', () => {
      const stack = getTestStack();
      expect(() => {
        new Vpc(stack, 'VPC', {
          natGateways: 0,
          subnetConfiguration: [
            {
              name: 'public',
              subnetType: SubnetType.PUBLIC,
            },
            {
              name: 'private',
              subnetType: SubnetType.PRIVATE_WITH_NAT,
            },
          ],
        });
      }).toThrow(/make sure you don't configure any PRIVATE/);

    });

    test('natGateways = 0 succeeds if PRIVATE_WITH_EGRESS subnets configured', () => {
      const stack = getTestStack();

      new Vpc(stack, 'VPC', {
        natGateways: 0,
        subnetConfiguration: [
          {
            name: 'public',
            subnetType: SubnetType.PUBLIC,
          },
          {
            name: 'private',
            subnetType: SubnetType.PRIVATE_WITH_EGRESS,
          },
        ],
      });

      Template.fromStack(stack).resourceCountIs('AWS::EC2::InternetGateway', 1);
      Template.fromStack(stack).resourceCountIs('AWS::EC2::NatGateway', 0);

    });

    test('natGateway = 0 defaults with ISOLATED subnet', () => {
      const stack = getTestStack();
      new Vpc(stack, 'VPC', {
        natGateways: 0,
      });
      Template.fromStack(stack).hasResource('AWS::EC2::Subnet', hasTags([{
        Key: 'aws-cdk:subnet-type',
        Value: 'Isolated',
      }]));

    });

    test('unspecified natGateways constructs with PRIVATE subnet', () => {
      const stack = getTestStack();
      new Vpc(stack, 'VPC');
      Template.fromStack(stack).hasResource('AWS::EC2::Subnet', hasTags([{
        Key: 'aws-cdk:subnet-type',
        Value: 'Private',
      }]));

    });

    test('natGateways = 0 allows RESERVED PRIVATE subnets', () => {
      const stack = getTestStack();
      new Vpc(stack, 'VPC', {
        ipAddresses: IpAddresses.cidr('10.0.0.0/16'),
        subnetConfiguration: [
          {
            name: 'ingress',
            subnetType: SubnetType.PUBLIC,
          },
          {
            name: 'private',
            subnetType: SubnetType.PRIVATE_WITH_EGRESS,
            reserved: true,
          },
        ],
        natGateways: 0,
      });
      Template.fromStack(stack).hasResource('AWS::EC2::Subnet', hasTags([{
        Key: 'aws-cdk:subnet-name',
        Value: 'ingress',
      }]));

    });

    test('EIP passed with NAT gateway does not create duplicate EIP', () => {
      const stack = getTestStack();
      new Vpc(stack, 'VPC', {
        ipAddresses: IpAddresses.cidr('10.0.0.0/16'),
        subnetConfiguration: [
          {
            cidrMask: 24,
            name: 'ingress',
            subnetType: SubnetType.PUBLIC,
          },
          {
            cidrMask: 24,
            name: 'application',
            subnetType: SubnetType.PRIVATE_WITH_EGRESS,
          },
        ],
        natGatewayProvider: NatProvider.gateway({ eipAllocationIds: ['b'] }),
        natGateways: 1,
      });
      Template.fromStack(stack).resourceCountIs('AWS::EC2::EIP', 0);
      Template.fromStack(stack).hasResourceProperties('AWS::EC2::NatGateway', {
        AllocationId: 'b',
      });
    });

    test('with mis-matched nat and subnet configs it throws', () => {
      const stack = getTestStack();
      expect(() => new Vpc(stack, 'VPC', {
        subnetConfiguration: [
          {
            cidrMask: 24,
            name: 'ingress',
            subnetType: SubnetType.PUBLIC,
          },
          {
            cidrMask: 24,
            name: 'private',
            subnetType: SubnetType.PRIVATE_WITH_EGRESS,
          },
        ],
        natGatewaySubnets: {
          subnetGroupName: 'notthere',
        },
      })).toThrow();

    });
    test('with a vpn gateway', () => {
      const stack = getTestStack();
      new Vpc(stack, 'VPC', {
        vpnGateway: true,
        vpnGatewayAsn: 65000,
      });

      Template.fromStack(stack).hasResourceProperties('AWS::EC2::VPNGateway', {
        AmazonSideAsn: 65000,
        Type: 'ipsec.1',
      });

      Template.fromStack(stack).hasResourceProperties('AWS::EC2::VPCGatewayAttachment', {
        VpcId: {
          Ref: 'VPCB9E5F0B4',
        },
        VpnGatewayId: {
          Ref: 'VPCVpnGatewayB5ABAE68',
        },
      });

      Template.fromStack(stack).hasResourceProperties('AWS::EC2::VPNGatewayRoutePropagation', {
        RouteTableIds: [
          {
            Ref: 'VPCPrivateSubnet1RouteTableBE8A6027',
          },
          {
            Ref: 'VPCPrivateSubnet2RouteTable0A19E10E',
          },
          {
            Ref: 'VPCPrivateSubnet3RouteTable192186F8',
          },
        ],
        VpnGatewayId: {
          Ref: 'VPCVpnGatewayB5ABAE68',
        },
      });

    });
    test('with a vpn gateway and route propagation on isolated subnets', () => {
      const stack = getTestStack();
      new Vpc(stack, 'VPC', {
        subnetConfiguration: [
          { subnetType: SubnetType.PUBLIC, name: 'Public' },
          { subnetType: SubnetType.PRIVATE_ISOLATED, name: 'Isolated' },
        ],
        vpnGateway: true,
        vpnRoutePropagation: [
          {
            subnetType: SubnetType.PRIVATE_ISOLATED,
          },
        ],
      });

      Template.fromStack(stack).hasResourceProperties('AWS::EC2::VPNGatewayRoutePropagation', {
        RouteTableIds: [
          {
            Ref: 'VPCIsolatedSubnet1RouteTableEB156210',
          },
          {
            Ref: 'VPCIsolatedSubnet2RouteTable9B4F78DC',
          },
          {
            Ref: 'VPCIsolatedSubnet3RouteTableCB6A1FDA',
          },
        ],
        VpnGatewayId: {
          Ref: 'VPCVpnGatewayB5ABAE68',
        },
      });

    });
    test('with a vpn gateway and route propagation on private and isolated subnets', () => {
      const stack = getTestStack();
      new Vpc(stack, 'VPC', {
        subnetConfiguration: [
          { subnetType: SubnetType.PUBLIC, name: 'Public' },
          { subnetType: SubnetType.PRIVATE_WITH_EGRESS, name: 'Private' },
          { subnetType: SubnetType.PRIVATE_ISOLATED, name: 'Isolated' },
        ],
        vpnGateway: true,
        vpnRoutePropagation: [
          {
            subnetType: SubnetType.PRIVATE_WITH_EGRESS,
          },
          {
            subnetType: SubnetType.PRIVATE_ISOLATED,
          },
        ],
      });

      Template.fromStack(stack).hasResourceProperties('AWS::EC2::VPNGatewayRoutePropagation', {
        RouteTableIds: [
          {
            Ref: 'VPCPrivateSubnet1RouteTableBE8A6027',
          },
          {
            Ref: 'VPCPrivateSubnet2RouteTable0A19E10E',
          },
          {
            Ref: 'VPCPrivateSubnet3RouteTable192186F8',
          },
          {
            Ref: 'VPCIsolatedSubnet1RouteTableEB156210',
          },
          {
            Ref: 'VPCIsolatedSubnet2RouteTable9B4F78DC',
          },
          {
            Ref: 'VPCIsolatedSubnet3RouteTableCB6A1FDA',
          },
        ],
        VpnGatewayId: {
          Ref: 'VPCVpnGatewayB5ABAE68',
        },
      });

    });
    test('route propagation defaults to isolated subnets when there are no private subnets', () => {
      const stack = getTestStack();
      new Vpc(stack, 'VPC', {
        subnetConfiguration: [
          { subnetType: SubnetType.PUBLIC, name: 'Public' },
          { subnetType: SubnetType.PRIVATE_ISOLATED, name: 'Isolated' },
        ],
        vpnGateway: true,
      });

      Template.fromStack(stack).hasResourceProperties('AWS::EC2::VPNGatewayRoutePropagation', {
        RouteTableIds: [
          {
            Ref: 'VPCIsolatedSubnet1RouteTableEB156210',
          },
          {
            Ref: 'VPCIsolatedSubnet2RouteTable9B4F78DC',
          },
          {
            Ref: 'VPCIsolatedSubnet3RouteTableCB6A1FDA',
          },
        ],
        VpnGatewayId: {
          Ref: 'VPCVpnGatewayB5ABAE68',
        },
      });

    });
    test('route propagation defaults to public subnets when there are no private/isolated subnets', () => {
      const stack = getTestStack();
      new Vpc(stack, 'VPC', {
        subnetConfiguration: [
          { subnetType: SubnetType.PUBLIC, name: 'Public' },
        ],
        vpnGateway: true,
      });

      Template.fromStack(stack).hasResourceProperties('AWS::EC2::VPNGatewayRoutePropagation', {
        RouteTableIds: [
          {
            Ref: 'VPCPublicSubnet1RouteTableFEE4B781',
          },
          {
            Ref: 'VPCPublicSubnet2RouteTable6F1A15F1',
          },
          {
            Ref: 'VPCPublicSubnet3RouteTable98AE0E14',
          },
        ],
        VpnGatewayId: {
          Ref: 'VPCVpnGatewayB5ABAE68',
        },
      });

    });
    test('fails when specifying vpnConnections with vpnGateway set to false', () => {
      // GIVEN
      const stack = new Stack();

      expect(() => new Vpc(stack, 'VpcNetwork', {
        vpnGateway: false,
        vpnConnections: {
          VpnConnection: {
            asn: 65000,
            ip: '192.0.2.1',
          },
        },
      })).toThrow(/`vpnConnections`.+`vpnGateway`.+false/);

    });
    test('fails when specifying vpnGatewayAsn with vpnGateway set to false', () => {
      // GIVEN
      const stack = new Stack();

      expect(() => new Vpc(stack, 'VpcNetwork', {
        vpnGateway: false,
        vpnGatewayAsn: 65000,
      })).toThrow(/`vpnGatewayAsn`.+`vpnGateway`.+false/);

    });

    test('Subnets have a defaultChild', () => {
      // GIVEN
      const stack = new Stack();

      const vpc = new Vpc(stack, 'VpcNetwork');

      expect(vpc.publicSubnets[0].node.defaultChild instanceof CfnSubnet).toEqual(true);
    });

    test('CIDR cannot be a Token', () => {
      const stack = new Stack();
      expect(() => {
        new Vpc(stack, 'Vpc', {
          ipAddresses: IpAddresses.cidr(Lazy.string({ produce: () => 'abc' })),
        });
      }).toThrow(/property must be a concrete CIDR string/);
    });

    test('Default NAT gateway provider', () => {
      const stack = new Stack();
      const natGatewayProvider = NatProvider.gateway();
      new Vpc(stack, 'VpcNetwork', { natGatewayProvider });

      expect(natGatewayProvider.configuredGateways.length).toBeGreaterThan(0);
    });

    test('Default NAT gateway provider instantiated directly with new', () => {
      const stack = new Stack();
      const natGatewayProvider = new NatGatewayProvider();
      new Vpc(stack, 'VpcNetwork', { natGatewayProvider });

      expect(natGatewayProvider.configuredGateways.length).toBeGreaterThan(0);
    });

    test('NAT gateway provider with EIP allocations', () => {
      const stack = new Stack();
      const natGatewayProvider = NatProvider.gateway({
        eipAllocationIds: ['a', 'b', 'c', 'd'],
      });
      new Vpc(stack, 'VpcNetwork', { natGatewayProvider });

      Template.fromStack(stack).hasResourceProperties('AWS::EC2::NatGateway', {
        AllocationId: 'a',
      });
      Template.fromStack(stack).hasResourceProperties('AWS::EC2::NatGateway', {
        AllocationId: 'b',
      });
    });

    test('NAT gateway provider with insufficient EIP allocations', () => {
      const stack = new Stack();
      const natGatewayProvider = NatProvider.gateway({ eipAllocationIds: ['a'] });
      expect(() => new Vpc(stack, 'VpcNetwork', { natGatewayProvider }))
        .toThrow(/Not enough NAT gateway EIP allocation IDs \(1 provided\) for the requested subnet count \(\d+ needed\)/);
    });

    test('NAT gateway provider with token EIP allocations', () => {
      const stack = new Stack();
      const eipAllocationIds = Fn.split(',', Fn.importValue('myVpcId'));
      const natGatewayProvider = NatProvider.gateway({ eipAllocationIds });
      new Vpc(stack, 'VpcNetwork', { natGatewayProvider });

      Template.fromStack(stack).hasResourceProperties('AWS::EC2::NatGateway', {
        AllocationId: stack.resolve(Fn.select(0, eipAllocationIds)),
      });
      Template.fromStack(stack).hasResourceProperties('AWS::EC2::NatGateway', {
        AllocationId: stack.resolve(Fn.select(1, eipAllocationIds)),
      });
    });

    test('Can add an IPv6 route', () => {
      // GIVEN
      const stack = getTestStack();

      // WHEN
      const vpc = new Vpc(stack, 'VPC');
      (vpc.publicSubnets[0] as PublicSubnet).addRoute('SomeRoute', {
        destinationIpv6CidrBlock: '2001:4860:4860::8888/32',
        routerId: 'router-1',
        routerType: RouterType.NETWORK_INTERFACE,
      });

      // THEN

      Template.fromStack(stack).hasResourceProperties('AWS::EC2::Route', {
        DestinationIpv6CidrBlock: '2001:4860:4860::8888/32',
        NetworkInterfaceId: 'router-1',
      });

    });
    test('Can add an IPv4 route', () => {
      // GIVEN
      const stack = getTestStack();

      // WHEN
      const vpc = new Vpc(stack, 'VPC');
      (vpc.publicSubnets[0] as PublicSubnet).addRoute('SomeRoute', {
        destinationCidrBlock: '0.0.0.0/0',
        routerId: 'router-1',
        routerType: RouterType.NETWORK_INTERFACE,
      });

      // THEN

      Template.fromStack(stack).hasResourceProperties('AWS::EC2::Route', {
        DestinationCidrBlock: '0.0.0.0/0',
        NetworkInterfaceId: 'router-1',
      });

    });
    test('can restrict access to the default security group', () => {
      // GIVEN
      const stack = getTestStack();

      // WHEN
      stack.node.setContext(EC2_RESTRICT_DEFAULT_SECURITY_GROUP, true);
      new Vpc(stack, 'Vpc');

      // THEN
      Template.fromStack(stack).hasResourceProperties('Custom::VpcRestrictDefaultSG', {
        DefaultSecurityGroupId: {
          'Fn::GetAtt': ['Vpc8378EB38', 'DefaultSecurityGroup'],
        },
        ServiceToken: {
          'Fn::GetAtt': ['CustomVpcRestrictDefaultSGCustomResourceProviderHandlerDC833E5E', 'Arn'],
        },
      });
      Template.fromStack(stack).hasResourceProperties('AWS::IAM::Role', {
        Policies: [
          {
            PolicyDocument: {
              Statement: [{
                Effect: 'Allow',
                Action: [
                  'ec2:AuthorizeSecurityGroupIngress',
                  'ec2:AuthorizeSecurityGroupEgress',
                  'ec2:RevokeSecurityGroupIngress',
                  'ec2:RevokeSecurityGroupEgress',
                ],
                Resource: [{
                  'Fn::Join': [
                    '',
                    [
                      'arn:',
                      {
                        Ref: 'AWS::Partition',
                      },
                      ':ec2:us-east-1:123456789012:security-group/',
                      {
                        'Fn::GetAtt': [
                          'Vpc8378EB38',
                          'DefaultSecurityGroup',
                        ],
                      },
                    ],
                  ],
                }],
              }],
            },
          },
        ],
      });
    });

    test('will not restrict access to the default security group when feature flag is false', () => {
      // GIVEN
      const stack = getTestStack();
      stack.node.setContext(EC2_RESTRICT_DEFAULT_SECURITY_GROUP, false);
      new Vpc(stack, 'Vpc');

      Template.fromStack(stack).resourceCountIs('Custom::VpcRestrictDefaultSG', 0);
    });

    test('can disable restrict access to the default security group when feature flag is true', () => {
      // GIVEN
      const stack = getTestStack();
      stack.node.setContext(EC2_RESTRICT_DEFAULT_SECURITY_GROUP, true);
      new Vpc(stack, 'Vpc', { restrictDefaultSecurityGroup: false });

      Template.fromStack(stack).resourceCountIs('Custom::VpcRestrictDefaultSG', 0);
    });

    test.each(
      [
        {
          subnetType: SubnetType.PRIVATE_ISOLATED,
        },
        {
          subnetType: SubnetType.PRIVATE_WITH_EGRESS,
          additionalSubnetConfig: [{ subnetType: SubnetType.PUBLIC, name: 'public' }],
        },
        {
          subnetType: SubnetType.PUBLIC,
        },
      ],
    )('subnet has dependent on the CIDR block when ipv6AssignAddressOnCreation is set to true, ', (testData) => {
      const stack = getTestStack();
      new Vpc(stack, 'TheVPC', {
        ipProtocol: IpProtocol.DUAL_STACK,
        maxAzs: 1,
        subnetConfiguration: [
          {
            subnetType: testData.subnetType,
            name: 'subnetName',
            ipv6AssignAddressOnCreation: true,
          },
          ...testData.additionalSubnetConfig ?? [],
        ],
      });
      Template.fromStack(stack).hasResource('AWS::EC2::Subnet', {
        DependsOn: ['TheVPCipv6cidrF3E84E30'],
      });
    });
  });

  describe('fromVpcAttributes', () => {
    test('passes region correctly', () => {
      // GIVEN
      const stack = getTestStack();

      const vpcId = Fn.importValue('myVpcId');

      // WHEN
      const vpc = Vpc.fromVpcAttributes(stack, 'VPC', {
        vpcId,
        availabilityZones: ['region-12345a', 'region-12345b', 'region-12345c'],
        region: 'region-12345',
      });

      // THEN
      expect(vpc.env.region).toEqual('region-12345');
    });

    test('passes subnet IPv4 CIDR blocks correctly', () => {
      // GIVEN
      const stack = new Stack();
      const vpc = Vpc.fromVpcAttributes(stack, 'VPC', {
        vpcId: 'vpc-1234',
        availabilityZones: ['dummy1a', 'dummy1b', 'dummy1c'],
        publicSubnetIds: ['pub-1', 'pub-2', 'pub-3'],
        publicSubnetIpv4CidrBlocks: ['10.0.0.0/18', '10.0.64.0/18', '10.0.128.0/18'],
        privateSubnetIds: ['pri-1', 'pri-2', 'pri-3'],
        privateSubnetIpv4CidrBlocks: ['10.10.0.0/18', '10.10.64.0/18', '10.10.128.0/18'],
        isolatedSubnetIds: ['iso-1', 'iso-2', 'iso-3'],
        isolatedSubnetIpv4CidrBlocks: ['10.20.0.0/18', '10.20.64.0/18', '10.20.128.0/18'],
      });

      // WHEN
      const public1 = vpc.publicSubnets.find(({ subnetId }) => subnetId === 'pub-1');
      const public2 = vpc.publicSubnets.find(({ subnetId }) => subnetId === 'pub-2');
      const public3 = vpc.publicSubnets.find(({ subnetId }) => subnetId === 'pub-3');
      const private1 = vpc.privateSubnets.find(({ subnetId }) => subnetId === 'pri-1');
      const private2 = vpc.privateSubnets.find(({ subnetId }) => subnetId === 'pri-2');
      const private3 = vpc.privateSubnets.find(({ subnetId }) => subnetId === 'pri-3');
      const isolated1 = vpc.isolatedSubnets.find(({ subnetId }) => subnetId === 'iso-1');
      const isolated2 = vpc.isolatedSubnets.find(({ subnetId }) => subnetId === 'iso-2');
      const isolated3 = vpc.isolatedSubnets.find(({ subnetId }) => subnetId === 'iso-3');

      // THEN
      expect(public1?.ipv4CidrBlock).toEqual('10.0.0.0/18');
      expect(public2?.ipv4CidrBlock).toEqual('10.0.64.0/18');
      expect(public3?.ipv4CidrBlock).toEqual('10.0.128.0/18');
      expect(private1?.ipv4CidrBlock).toEqual('10.10.0.0/18');
      expect(private2?.ipv4CidrBlock).toEqual('10.10.64.0/18');
      expect(private3?.ipv4CidrBlock).toEqual('10.10.128.0/18');
      expect(isolated1?.ipv4CidrBlock).toEqual('10.20.0.0/18');
      expect(isolated2?.ipv4CidrBlock).toEqual('10.20.64.0/18');
      expect(isolated3?.ipv4CidrBlock).toEqual('10.20.128.0/18');

    });

    test('throws on incorrect number of subnet names', () => {
      const stack = new Stack();

      expect(() =>
        Vpc.fromVpcAttributes(stack, 'VPC', {
          vpcId: 'vpc-1234',
          availabilityZones: ['us-east-1a', 'us-east-1b', 'us-east-1c'],
          publicSubnetIds: ['s-12345', 's-34567', 's-56789'],
          publicSubnetNames: ['Public 1', 'Public 2'],
        }),
      ).toThrow(/publicSubnetNames must have an entry for every corresponding subnet group/);
    });

    test('throws on incorrect number of route table ids', () => {
      const stack = new Stack();

      expect(() =>
        Vpc.fromVpcAttributes(stack, 'VPC', {
          vpcId: 'vpc-1234',
          availabilityZones: ['us-east-1a', 'us-east-1b', 'us-east-1c'],
          publicSubnetIds: ['s-12345', 's-34567', 's-56789'],
          publicSubnetRouteTableIds: ['rt-12345'],
        }),
      ).toThrow('Number of publicSubnetRouteTableIds (1) must be equal to the amount of publicSubnetIds (3).');
    });

    test('throws on incorrect number of subnet IPv4 CIDR blocks', () => {
      const stack = new Stack();

      expect(() =>
        Vpc.fromVpcAttributes(stack, 'VPC', {
          vpcId: 'vpc-1234',
          availabilityZones: ['us-east-1a', 'us-east-1b', 'us-east-1c'],
          publicSubnetIds: ['s-12345', 's-34567', 's-56789'],
          publicSubnetIpv4CidrBlocks: ['10.0.0.0/18', '10.0.64.0/18'],
        }),
      ).toThrow('Number of publicSubnetIpv4CidrBlocks (2) must be equal to the amount of publicSubnetIds (3).');
    });
  });

  describe('NAT instances', () => {
    test('Can configure NAT instances instead of NAT gateways', () => {
      // GIVEN
      const stack = getTestStack();

      // WHEN
      const natGatewayProvider = NatProvider.instance({
        instanceType: new InstanceType('q86.mega'),
        machineImage: new GenericLinuxImage({
          'us-east-1': 'ami-1',
        }),
      });
      new Vpc(stack, 'TheVPC', { natGatewayProvider });

      // THEN
      Template.fromStack(stack).resourceCountIs('AWS::EC2::Instance', 3);
      Template.fromStack(stack).hasResourceProperties('AWS::EC2::Instance', {
        ImageId: 'ami-1',
        InstanceType: 'q86.mega',
        SourceDestCheck: false,
      });
      Template.fromStack(stack).hasResourceProperties('AWS::EC2::Route', {
        RouteTableId: { Ref: 'TheVPCPrivateSubnet1RouteTableF6513BC2' },
        DestinationCidrBlock: '0.0.0.0/0',
        InstanceId: { Ref: 'TheVPCPublicSubnet1NatInstanceCC514192' },
      });
      Template.fromStack(stack).hasResourceProperties('AWS::EC2::SecurityGroup', {
        SecurityGroupEgress: [
          {
            CidrIp: '0.0.0.0/0',
            Description: 'Allow all outbound traffic by default',
            IpProtocol: '-1',
          },
        ],
        SecurityGroupIngress: [
          {
            CidrIp: '0.0.0.0/0',
            Description: 'from 0.0.0.0/0:ALL TRAFFIC',
            IpProtocol: '-1',
          },
        ],
      });

    });

    test('Can configure NAT instances V2 instead of NAT gateways', () => {
      // GIVEN
      const stack = getTestStack();

      // WHEN
      const natGatewayProvider = NatProvider.instanceV2({
        instanceType: new InstanceType('q86.mega'),
        machineImage: new GenericLinuxImage({
          'us-east-1': 'ami-1',
        }),
      });
      new Vpc(stack, 'TheVPC', { natGatewayProvider });

      // THEN
      Template.fromStack(stack).resourceCountIs('AWS::EC2::Instance', 3);
      Template.fromStack(stack).hasResourceProperties('AWS::EC2::Instance', {
        ImageId: 'ami-1',
        InstanceType: 'q86.mega',
        SourceDestCheck: false,
      });
      Template.fromStack(stack).hasResourceProperties('AWS::EC2::Route', {
        RouteTableId: { Ref: 'TheVPCPrivateSubnet1RouteTableF6513BC2' },
        DestinationCidrBlock: '0.0.0.0/0',
        InstanceId: { Ref: 'TheVPCPublicSubnet1NatInstanceCC514192' },
      });
      Template.fromStack(stack).hasResourceProperties('AWS::EC2::SecurityGroup', {
        SecurityGroupEgress: [
          {
            CidrIp: '0.0.0.0/0',
            Description: 'Allow all outbound traffic by default',
            IpProtocol: '-1',
          },
        ],
        SecurityGroupIngress: [
          {
            CidrIp: '0.0.0.0/0',
            Description: 'from 0.0.0.0/0:ALL TRAFFIC',
            IpProtocol: '-1',
          },
        ],
      });

    });

    test('natGateways controls amount of NAT instances', () => {
      // GIVEN
      const stack = getTestStack();

      // WHEN
      new Vpc(stack, 'TheVPC', {
        natGatewayProvider: NatProvider.instance({
          instanceType: new InstanceType('q86.mega'),
          machineImage: new GenericLinuxImage({
            'us-east-1': 'ami-1',
          }),
        }),
        natGateways: 1,
      });

      // THEN
      Template.fromStack(stack).resourceCountIs('AWS::EC2::Instance', 1);
    });

<<<<<<< HEAD
    test('Can instantiate NatGatewayProvider directly with new', () => {
=======
    test('natGateways controls amount of NAT instances V2', () => {
>>>>>>> 0605a8b8
      // GIVEN
      const stack = getTestStack();

      // WHEN
      new Vpc(stack, 'TheVPC', {
<<<<<<< HEAD
        natGatewayProvider: new NatInstanceProvider({
=======
        natGatewayProvider: NatProvider.instanceV2({
>>>>>>> 0605a8b8
          instanceType: new InstanceType('q86.mega'),
          machineImage: new GenericLinuxImage({
            'us-east-1': 'ami-1',
          }),
        }),
        natGateways: 1,
      });

      // THEN
      Template.fromStack(stack).resourceCountIs('AWS::EC2::Instance', 1);
    });

    testDeprecated('can configure Security Groups of NAT instances with allowAllTraffic false', () => {
      // GIVEN
      const stack = getTestStack();

      // WHEN
      const provider = NatProvider.instance({
        instanceType: new InstanceType('q86.mega'),
        machineImage: new GenericLinuxImage({
          'us-east-1': 'ami-1',
        }),
        allowAllTraffic: false,
      });
      new Vpc(stack, 'TheVPC', {
        natGatewayProvider: provider,
      });
      provider.connections.allowFrom(Peer.ipv4('1.2.3.4/32'), Port.tcp(86));

      // THEN
      Template.fromStack(stack).hasResourceProperties('AWS::EC2::SecurityGroup', {
        SecurityGroupEgress: [
          {
            CidrIp: '0.0.0.0/0',
            Description: 'Allow all outbound traffic by default',
            IpProtocol: '-1',
          },
        ],
        SecurityGroupIngress: [
          {
            CidrIp: '1.2.3.4/32',
            Description: 'from 1.2.3.4/32:86',
            FromPort: 86,
            IpProtocol: 'tcp',
            ToPort: 86,
          },
        ],
      });

    });

    test('can configure Security Groups of NAT instances with defaultAllowAll INBOUND_AND_OUTBOUND', () => {
      // GIVEN
      const stack = getTestStack();

      // WHEN
      const provider = NatProvider.instance({
        instanceType: new InstanceType('q86.mega'),
        machineImage: new GenericLinuxImage({
          'us-east-1': 'ami-1',
        }),
        defaultAllowedTraffic: NatTrafficDirection.INBOUND_AND_OUTBOUND,
      });
      new Vpc(stack, 'TheVPC', {
        natGatewayProvider: provider,
      });

      // THEN
      Template.fromStack(stack).hasResourceProperties('AWS::EC2::SecurityGroup', {
        SecurityGroupEgress: [
          {
            CidrIp: '0.0.0.0/0',
            Description: 'Allow all outbound traffic by default',
            IpProtocol: '-1',
          },
        ],
        SecurityGroupIngress: [
          {
            CidrIp: '0.0.0.0/0',
            Description: 'from 0.0.0.0/0:ALL TRAFFIC',
            IpProtocol: '-1',
          },
        ],
      });

    });

    test('can configure Security Groups of NAT instances with defaultAllowAll OUTBOUND_ONLY', () => {
      // GIVEN
      const stack = getTestStack();

      // WHEN
      const provider = NatProvider.instance({
        instanceType: new InstanceType('q86.mega'),
        machineImage: new GenericLinuxImage({
          'us-east-1': 'ami-1',
        }),
        defaultAllowedTraffic: NatTrafficDirection.OUTBOUND_ONLY,
      });
      new Vpc(stack, 'TheVPC', {
        natGatewayProvider: provider,
      });

      // THEN
      Template.fromStack(stack).hasResourceProperties('AWS::EC2::SecurityGroup', {
        SecurityGroupEgress: [
          {
            CidrIp: '0.0.0.0/0',
            Description: 'Allow all outbound traffic by default',
            IpProtocol: '-1',
          },
        ],
      });

    });

    test('can configure Security Groups of NAT instances with defaultAllowAll NONE', () => {
      // GIVEN
      const stack = getTestStack();

      // WHEN
      const provider = NatProvider.instance({
        instanceType: new InstanceType('q86.mega'),
        machineImage: new GenericLinuxImage({
          'us-east-1': 'ami-1',
        }),
        defaultAllowedTraffic: NatTrafficDirection.NONE,
      });
      new Vpc(stack, 'TheVPC', {
        natGatewayProvider: provider,
      });

      // THEN
      Template.fromStack(stack).hasResourceProperties('AWS::EC2::SecurityGroup', {
        SecurityGroupEgress: [
          {
            CidrIp: '255.255.255.255/32',
            Description: 'Disallow all traffic',
            FromPort: 252,
            IpProtocol: 'icmp',
            ToPort: 86,
          },
        ],
      });

    });

    test('burstable instance with explicit credit specification', () => {
      // GIVEN
      const stack = getTestStack();

      // WHEN
      const natInstanceProvider = NatProvider.instance({
        instanceType: InstanceType.of(InstanceClass.T3, InstanceSize.LARGE),
        machineImage: new AmazonLinuxImage(),
        creditSpecification: CpuCredits.STANDARD,
      });
      new Vpc(stack, 'VPC', {
        natGatewayProvider: natInstanceProvider,
        // The 'natGateways' parameter now controls the number of NAT instances
        natGateways: 1,
      });

      // THEN
      Template.fromStack(stack).hasResourceProperties('AWS::EC2::Instance', {
        InstanceType: 't3.large',
        CreditSpecification: {
          CPUCredits: 'standard',
        },
      });
    });

  });

  describe('Network ACL association', () => {
    test('by default uses default ACL reference', () => {
      // GIVEN
      const stack = getTestStack();

      // WHEN
      const vpc = new Vpc(stack, 'TheVPC', { ipAddresses: IpAddresses.cidr('192.168.0.0/16') });
      new CfnOutput(stack, 'Output', {
        value: (vpc.publicSubnets[0] as Subnet).subnetNetworkAclAssociationId,
      });

      Template.fromStack(stack).templateMatches({
        Outputs: {
          Output: {
            Value: { 'Fn::GetAtt': ['TheVPCPublicSubnet1Subnet770D4FF2', 'NetworkAclAssociationId'] },
          },
        },
      });
    });

    test('if ACL is replaced new ACL reference is returned', () => {
      // GIVEN
      const stack = getTestStack();
      const vpc = new Vpc(stack, 'TheVPC', { ipAddresses: IpAddresses.cidr('192.168.0.0/16') });

      // WHEN
      new CfnOutput(stack, 'Output', {
        value: (vpc.publicSubnets[0] as Subnet).subnetNetworkAclAssociationId,
      });
      new NetworkAcl(stack, 'ACL', {
        vpc,
        subnetSelection: { subnetType: SubnetType.PUBLIC },
      });

      Template.fromStack(stack).templateMatches({
        Outputs: {
          Output: {
            Value: { Ref: 'ACLDBD1BB49' },
          },
        },
      });
    });

    test('with networkAclName, adds Name tag with the name', () => {
      // GIVEN
      const stack = getTestStack();
      const vpc = new Vpc(stack, 'TheVPC', { ipAddresses: IpAddresses.cidr('192.168.0.0/16') });

      // WHEN
      new NetworkAcl(stack, 'ACL', {
        vpc,
        networkAclName: 'CustomNetworkAclName',
      });

      Template.fromStack(stack).hasResource('AWS::EC2::NetworkAcl', hasTags([{
        Key: 'Name',
        Value: 'CustomNetworkAclName',
      }]));
    });
  });

  describe('When creating a VPC with a custom CIDR range', () => {
    test('vpc.vpcCidrBlock is the correct network range', () => {
      const stack = getTestStack();
      new Vpc(stack, 'TheVPC', { ipAddresses: IpAddresses.cidr('192.168.0.0/16') });
      Template.fromStack(stack).hasResourceProperties('AWS::EC2::VPC', {
        CidrBlock: '192.168.0.0/16',
      });
    });
  });
  describe('When tagging', () => {
    test('VPC propagated tags will be on subnet, IGW, routetables, NATGW', () => {
      const stack = getTestStack();
      const tags = {
        VpcType: 'Good',
      };
      const noPropTags = {
        BusinessUnit: 'Marketing',
      };
      const allTags = { ...noPropTags, ...tags };

      const vpc = new Vpc(stack, 'TheVPC');
      // overwrite to set propagate
      Tags.of(vpc).add('BusinessUnit', 'Marketing', { includeResourceTypes: [CfnVPC.CFN_RESOURCE_TYPE_NAME] });
      Tags.of(vpc).add('VpcType', 'Good');
      Template.fromStack(stack).hasResource('AWS::EC2::VPC', hasTags(toCfnTags(allTags)));
      const taggables = ['Subnet', 'InternetGateway', 'NatGateway', 'RouteTable'];
      const propTags = toCfnTags(tags);
      const noProp = toCfnTags(noPropTags);
      for (const resource of taggables) {
        Template.fromStack(stack).hasResourceProperties(`AWS::EC2::${resource}`, {
          Tags: Match.arrayWith(propTags),
        });
        const matchingResources = Template.fromStack(stack).findResources(`AWS::EC2::${resource}`, hasTags(noProp));
        expect(Object.keys(matchingResources).length).toBe(0);
      }

    });
    test('Subnet Name will propagate to route tables and NATGW', () => {
      const stack = getTestStack();
      const vpc = new Vpc(stack, 'TheVPC');
      for (const subnet of vpc.publicSubnets) {
        const tag = { Key: 'Name', Value: subnet.node.path };
        Template.fromStack(stack).hasResource('AWS::EC2::NatGateway', hasTags([tag]));
        Template.fromStack(stack).hasResource('AWS::EC2::RouteTable', hasTags([tag]));
      }
      for (const subnet of vpc.privateSubnets) {
        const tag = { Key: 'Name', Value: subnet.node.path };
        Template.fromStack(stack).hasResource('AWS::EC2::RouteTable', hasTags([tag]));
      }

    });
    test('Tags can be added after the Vpc is created with `vpc.tags.setTag(...)`', () => {
      const stack = getTestStack();

      const vpc = new Vpc(stack, 'TheVPC');
      const tag = { Key: 'Late', Value: 'Adder' };
      Tags.of(vpc).add(tag.Key, tag.Value);
      Template.fromStack(stack).hasResource('AWS::EC2::VPC', hasTags([tag]));

    });
  });

  describe('subnet selection', () => {
    test('selecting default subnets returns the private ones', () => {
      // GIVEN
      const stack = getTestStack();
      const vpc = new Vpc(stack, 'VPC');

      // WHEN
      const { subnetIds } = vpc.selectSubnets();

      // THEN
      expect(subnetIds).toEqual(vpc.privateSubnets.map(s => s.subnetId));

    });

    test('can select public subnets', () => {
      // GIVEN
      const stack = getTestStack();
      const vpc = new Vpc(stack, 'VPC');

      // WHEN
      const { subnetIds } = vpc.selectSubnets({ subnetType: SubnetType.PUBLIC });

      // THEN
      expect(subnetIds).toEqual(vpc.publicSubnets.map(s => s.subnetId));

    });

    test('can select isolated subnets', () => {
      // GIVEN
      const stack = getTestStack();
      const vpc = new Vpc(stack, 'VPC', {
        subnetConfiguration: [
          { subnetType: SubnetType.PUBLIC, name: 'Public' },
          { subnetType: SubnetType.PRIVATE_ISOLATED, name: 'Isolated' },
        ],
      });

      // WHEN
      const { subnetIds } = vpc.selectSubnets({ subnetType: SubnetType.PRIVATE_ISOLATED });

      // THEN
      expect(subnetIds).toEqual(vpc.isolatedSubnets.map(s => s.subnetId));

    });

    test('can select subnets by name', () => {
      // GIVEN
      const stack = getTestStack();
      const vpc = new Vpc(stack, 'VPC', {
        subnetConfiguration: [
          { subnetType: SubnetType.PUBLIC, name: 'BlaBla' },
          { subnetType: SubnetType.PRIVATE_WITH_EGRESS, name: 'DontTalkToMe' },
          { subnetType: SubnetType.PRIVATE_ISOLATED, name: 'DontTalkAtAll' },
        ],
      });

      // WHEN
      const { subnetIds } = vpc.selectSubnets({ subnetGroupName: 'DontTalkToMe' });

      // THEN
      expect(subnetIds).toEqual(vpc.privateSubnets.map(s => s.subnetId));

    });

    test('subnetName is an alias for subnetGroupName (backwards compat)', () => {
      // GIVEN
      const stack = getTestStack();
      const vpc = new Vpc(stack, 'VPC', {
        subnetConfiguration: [
          { subnetType: SubnetType.PUBLIC, name: 'BlaBla' },
          { subnetType: SubnetType.PRIVATE_WITH_EGRESS, name: 'DontTalkToMe' },
          { subnetType: SubnetType.PRIVATE_ISOLATED, name: 'DontTalkAtAll' },
        ],
      });

      // WHEN
      const { subnetIds } = vpc.selectSubnets({ subnetName: 'DontTalkToMe' });

      // THEN
      expect(subnetIds).toEqual(vpc.privateSubnets.map(s => s.subnetId));

    });

    test('selecting default subnets in a VPC with only isolated subnets returns the isolateds', () => {
      // GIVEN
      const stack = new Stack();
      const vpc = Vpc.fromVpcAttributes(stack, 'VPC', {
        vpcId: 'vpc-1234',
        availabilityZones: ['dummy1a', 'dummy1b', 'dummy1c'],
        isolatedSubnetIds: ['iso-1', 'iso-2', 'iso-3'],
        isolatedSubnetRouteTableIds: ['rt-1', 'rt-2', 'rt-3'],
      });

      // WHEN
      const subnets = vpc.selectSubnets();

      // THEN
      expect(subnets.subnetIds).toEqual(['iso-1', 'iso-2', 'iso-3']);

    });

    test('selecting default subnets in a VPC with only public subnets returns the publics', () => {
      // GIVEN
      const stack = new Stack();
      const vpc = Vpc.fromVpcAttributes(stack, 'VPC', {
        vpcId: 'vpc-1234',
        availabilityZones: ['dummy1a', 'dummy1b', 'dummy1c'],
        publicSubnetIds: ['pub-1', 'pub-2', 'pub-3'],
        publicSubnetRouteTableIds: ['rt-1', 'rt-2', 'rt-3'],
      });

      // WHEN
      const subnets = vpc.selectSubnets();

      // THEN
      expect(subnets.subnetIds).toEqual(['pub-1', 'pub-2', 'pub-3']);

    });

    test('selecting subnets by name fails if the name is unknown', () => {
      // GIVEN
      const stack = new Stack();
      const vpc = new Vpc(stack, 'VPC');

      expect(() => {
        vpc.selectSubnets({ subnetGroupName: 'Toot' });
      }).toThrow(/There are no subnet groups with name 'Toot' in this VPC. Available names: Public,Private/);

    });

    test('select subnets with az restriction', () => {
      // GIVEN
      const stack = getTestStack();
      const vpc = new Vpc(stack, 'VpcNetwork', {
        maxAzs: 1,
        subnetConfiguration: [
          { name: 'lb', subnetType: SubnetType.PUBLIC },
          { name: 'app', subnetType: SubnetType.PRIVATE_WITH_EGRESS },
          { name: 'db', subnetType: SubnetType.PRIVATE_WITH_EGRESS },
        ],
      });

      // WHEN
      const { subnetIds } = vpc.selectSubnets({ onePerAz: true });

      // THEN
      expect(subnetIds.length).toEqual(1);
      expect(subnetIds[0]).toEqual(vpc.privateSubnets[0].subnetId);

    });

    test('fromVpcAttributes using unknown-length list tokens', () => {
      // GIVEN
      const stack = getTestStack();

      const vpcId = Fn.importValue('myVpcId');
      const availabilityZones = Fn.split(',', Fn.importValue('myAvailabilityZones'));
      const publicSubnetIds = Fn.split(',', Fn.importValue('myPublicSubnetIds'));

      // WHEN
      const vpc = Vpc.fromVpcAttributes(stack, 'VPC', {
        vpcId,
        availabilityZones,
        publicSubnetIds,
      });

      new CfnResource(stack, 'Resource', {
        type: 'Some::Resource',
        properties: {
          subnetIds: vpc.selectSubnets().subnetIds,
        },
      });

      // THEN - No exception
      Template.fromStack(stack).hasResourceProperties('Some::Resource', {
        subnetIds: { 'Fn::Split': [',', { 'Fn::ImportValue': 'myPublicSubnetIds' }] },
      });

      Annotations.fromStack(stack).hasWarning('/TestStack/VPC', "fromVpcAttributes: 'availabilityZones' is a list token: the imported VPC will not work with constructs that require a list of subnets at synthesis time. Use 'Vpc.fromLookup()' or 'Fn.importListValue' instead. [ack: @aws-cdk/aws-ec2:vpcAttributeIsListTokenavailabilityZones]");
    });

    test('fromVpcAttributes using fixed-length list tokens', () => {
      // GIVEN
      const stack = getTestStack();

      const vpcId = Fn.importValue('myVpcId');
      const availabilityZones = Fn.importListValue('myAvailabilityZones', 2);
      const publicSubnetIds = Fn.importListValue('myPublicSubnetIds', 2);

      // WHEN
      const vpc = Vpc.fromVpcAttributes(stack, 'VPC', {
        vpcId,
        availabilityZones,
        publicSubnetIds,
      });

      new CfnResource(stack, 'Resource', {
        type: 'Some::Resource',
        properties: {
          subnetIds: vpc.selectSubnets().subnetIds,
        },
      });

      // THEN - No exception

      const publicSubnetList = { 'Fn::Split': [',', { 'Fn::ImportValue': 'myPublicSubnetIds' }] };
      Template.fromStack(stack).hasResourceProperties('Some::Resource', {
        subnetIds: [
          { 'Fn::Select': [0, publicSubnetList] },
          { 'Fn::Select': [1, publicSubnetList] },
        ],
      });

    });

    test('select explicitly defined subnets', () => {
      // GIVEN
      const stack = getTestStack();
      const vpc = Vpc.fromVpcAttributes(stack, 'VPC', {
        vpcId: 'vpc-1234',
        availabilityZones: ['dummy1a', 'dummy1b', 'dummy1c'],
        publicSubnetIds: ['pub-1', 'pub-2', 'pub-3'],
        publicSubnetRouteTableIds: ['rt-1', 'rt-2', 'rt-3'],
      });
      const subnet = new PrivateSubnet(stack, 'Subnet', {
        availabilityZone: vpc.availabilityZones[0],
        cidrBlock: '10.0.0.0/28',
        vpcId: vpc.vpcId,
      });

      // WHEN
      const { subnetIds } = vpc.selectSubnets({ subnets: [subnet] });

      // THEN
      expect(subnetIds.length).toEqual(1);
      expect(subnetIds[0]).toEqual(subnet.subnetId);

    });

    test('subnet created from subnetId', () => {
      // GIVEN
      const stack = getTestStack();

      // WHEN
      const subnet = Subnet.fromSubnetId(stack, 'subnet1', 'pub-1');

      // THEN
      expect(subnet.subnetId).toEqual('pub-1');

    });

    test('Referencing AZ throws error when subnet created from subnetId', () => {
      // GIVEN
      const stack = getTestStack();

      // WHEN
      const subnet = Subnet.fromSubnetId(stack, 'subnet1', 'pub-1');

      // THEN
      // eslint-disable-next-line max-len
      expect(() => subnet.availabilityZone).toThrow("You cannot reference a Subnet's availability zone if it was not supplied. Add the availabilityZone when importing using Subnet.fromSubnetAttributes()");

    });

    test('Referencing AZ throws error when subnet created from attributes without az', () => {
      // GIVEN
      const stack = getTestStack();

      // WHEN
      const subnet = Subnet.fromSubnetAttributes(stack, 'subnet1', { subnetId: 'pub-1', availabilityZone: '' });

      // THEN
      expect(subnet.subnetId).toEqual('pub-1');
      // eslint-disable-next-line max-len
      expect(() => subnet.availabilityZone).toThrow("You cannot reference a Subnet's availability zone if it was not supplied. Add the availabilityZone when importing using Subnet.fromSubnetAttributes()");

    });

    test('AZ have value when subnet created from attributes with az', () => {
      // GIVEN
      const stack = getTestStack();

      // WHEN
      const subnet = Subnet.fromSubnetAttributes(stack, 'subnet1', { subnetId: 'pub-1', availabilityZone: 'az-1234' });

      // THEN
      expect(subnet.subnetId).toEqual('pub-1');
      expect(subnet.availabilityZone).toEqual('az-1234');

    });

    test('Can select subnets by type and AZ', () => {
      // GIVEN
      const stack = getTestStack();
      const vpc = new Vpc(stack, 'VPC', {
        maxAzs: 3,
      });

      // WHEN
      new InterfaceVpcEndpoint(stack, 'VPC Endpoint', {
        vpc,
        privateDnsEnabled: false,
        service: new InterfaceVpcEndpointService('com.amazonaws.vpce.us-east-1.vpce-svc-uuddlrlrbastrtsvc', 443),
        subnets: {
          subnetType: SubnetType.PRIVATE_WITH_EGRESS,
          availabilityZones: ['dummy1a', 'dummy1c'],
        },
      });

      // THEN
      Template.fromStack(stack).hasResourceProperties('AWS::EC2::VPCEndpoint', {
        ServiceName: 'com.amazonaws.vpce.us-east-1.vpce-svc-uuddlrlrbastrtsvc',
        SubnetIds: [
          {
            Ref: 'VPCPrivateSubnet1Subnet8BCA10E0',
          },
          {
            Ref: 'VPCPrivateSubnet3Subnet3EDCD457',
          },
        ],
      });

    });

    test('SubnetSelection filtered on az uses default subnetType when no subnet type specified', () => {
      // GIVEN
      const stack = getTestStack();
      const vpc = new Vpc(stack, 'VPC', {
        maxAzs: 3,
      });

      // WHEN
      new InterfaceVpcEndpoint(stack, 'VPC Endpoint', {
        vpc,
        service: new InterfaceVpcEndpointService('com.amazonaws.vpce.us-east-1.vpce-svc-uuddlrlrbastrtsvc', 443),
        subnets: {
          availabilityZones: ['dummy1a', 'dummy1c'],
        },
      });

      // THEN
      Template.fromStack(stack).hasResourceProperties('AWS::EC2::VPCEndpoint', {
        ServiceName: 'com.amazonaws.vpce.us-east-1.vpce-svc-uuddlrlrbastrtsvc',
        SubnetIds: [
          {
            Ref: 'VPCPrivateSubnet1Subnet8BCA10E0',
          },
          {
            Ref: 'VPCPrivateSubnet3Subnet3EDCD457',
          },
        ],
      });

    });
    test('SubnetSelection doesnt throw error when selecting imported subnets', () => {
      // GIVEN
      const stack = getTestStack();

      // WHEN
      const vpc = new Vpc(stack, 'VPC');

      // THEN
      expect(() => vpc.selectSubnets({
        subnets: [
          Subnet.fromSubnetId(stack, 'Subnet', 'sub-1'),
        ],
      })).not.toThrow();

    });

    test('can filter by single IP address', () => {
      // GIVEN
      const stack = getTestStack();

      // IP space is split into 6 pieces, one public/one private per AZ
      const vpc = new Vpc(stack, 'VPC', {
        ipAddresses: IpAddresses.cidr('10.0.0.0/16'),
        maxAzs: 3,
      });

      // WHEN
      // We want to place this bastion host in the same subnet as this IPv4
      // address.
      new BastionHostLinux(stack, 'Bastion', {
        vpc,
        subnetSelection: {
          subnetFilters: [SubnetFilter.containsIpAddresses(['10.0.160.0'])],
        },
      });

      // THEN
      // 10.0.160.0/19 is the third subnet, sequentially, if you split
      // 10.0.0.0/16 into 6 pieces
      Template.fromStack(stack).hasResourceProperties('AWS::EC2::Instance', {
        SubnetId: {
          Ref: 'VPCPrivateSubnet3Subnet3EDCD457',
        },
      });

    });

    test('can filter by multiple IP addresses', () => {
      // GIVEN
      const stack = getTestStack();

      // IP space is split into 6 pieces, one public/one private per AZ
      const vpc = new Vpc(stack, 'VPC', {
        ipAddresses: IpAddresses.cidr('10.0.0.0/16'),
        maxAzs: 3,
      });

      // WHEN
      // We want to place this endpoint in the same subnets as these IPv4
      // address.
      new InterfaceVpcEndpoint(stack, 'VPC Endpoint', {
        vpc,
        service: new InterfaceVpcEndpointService('com.amazonaws.vpce.us-east-1.vpce-svc-uuddlrlrbastrtsvc', 443),
        subnets: {
          subnetFilters: [SubnetFilter.containsIpAddresses(['10.0.96.0', '10.0.160.0'])],
        },
      });

      // THEN
      Template.fromStack(stack).hasResourceProperties('AWS::EC2::VPCEndpoint', {
        ServiceName: 'com.amazonaws.vpce.us-east-1.vpce-svc-uuddlrlrbastrtsvc',
        SubnetIds: [
          {
            Ref: 'VPCPrivateSubnet1Subnet8BCA10E0',
          },
          {
            Ref: 'VPCPrivateSubnet3Subnet3EDCD457',
          },
        ],
      });

    });

    test('can filter by Subnet Ids', () => {
      // GIVEN
      const stack = getTestStack();

      const vpc = Vpc.fromVpcAttributes(stack, 'VPC', {
        vpcId: 'vpc-1234',
        vpcCidrBlock: '192.168.0.0/16',
        availabilityZones: ['dummy1a', 'dummy1b', 'dummy1c'],
        privateSubnetIds: ['priv-1', 'priv-2', 'priv-3'],
      });

      // WHEN
      new InterfaceVpcEndpoint(stack, 'VPC Endpoint', {
        vpc,
        service: new InterfaceVpcEndpointService('com.amazonaws.vpce.us-east-1.vpce-svc-uuddlrlrbastrtsvc', 443),
        subnets: {
          subnetFilters: [SubnetFilter.byIds(['priv-1', 'priv-2'])],
        },
      });

      // THEN
      Template.fromStack(stack).hasResourceProperties('AWS::EC2::VPCEndpoint', {
        ServiceName: 'com.amazonaws.vpce.us-east-1.vpce-svc-uuddlrlrbastrtsvc',
        SubnetIds: ['priv-1', 'priv-2'],
      });

    });

    test('can filter by Subnet Ids via selectSubnets', () => {
      // GIVEN
      const stack = getTestStack();

      const vpc = Vpc.fromVpcAttributes(stack, 'VPC', {
        vpcId: 'vpc-1234',
        vpcCidrBlock: '192.168.0.0/16',
        availabilityZones: ['dummy1a', 'dummy1b', 'dummy1c'],
        privateSubnetIds: ['subnet-1', 'subnet-2', 'subnet-3'],
      });

      // WHEN
      const subnets = vpc.selectSubnets({
        subnetFilters: [SubnetFilter.byIds(['subnet-1'])],
      });

      // THEN
      expect(subnets.subnetIds.length).toEqual(1);

    });

    test('can filter by Cidr Netmask', () => {
      // GIVEN
      const stack = getTestStack();
      const vpc = new Vpc(stack, 'VpcNetwork', {
        maxAzs: 1,
        subnetConfiguration: [
          { name: 'normalSn1', subnetType: SubnetType.PUBLIC, cidrMask: 20 },
          { name: 'normalSn2', subnetType: SubnetType.PUBLIC, cidrMask: 20 },
          { name: 'smallSn', subnetType: SubnetType.PUBLIC, cidrMask: 28 },
        ],
      });

      // WHEN
      const { subnetIds } = vpc.selectSubnets(
        { subnetFilters: [SubnetFilter.byCidrMask(20)] },
      );

      // THEN
      expect(subnetIds.length).toEqual(2);
      const expected = vpc.publicSubnets.filter(s => s.ipv4CidrBlock.endsWith('/20'));
      expect(subnetIds).toEqual(expected.map(s => s.subnetId));

    });

    test('can filter by CIDR Range', () => {
      // GIVEN
      const stack = getTestStack();

      // IP space is split into 6 pieces, one public/one private per AZ
      const vpc = new Vpc(stack, 'VPC', {
        ipAddresses: IpAddresses.cidr('10.0.0.0/16'),
        maxAzs: 3,
      });

      // WHEN
      // We want to place this endpoint in subnets that are within a given CIDR range
      new InterfaceVpcEndpoint(stack, 'VPC Endpoint', {
        vpc,
        service: new InterfaceVpcEndpointService('com.amazonaws.vpce.us-east-1.vpce-svc-uuddlrlrbastrtsvc', 443),
        subnets: {
          subnetFilters: [SubnetFilter.byCidrRanges(['10.0.0.0/16'])],
        },
      });

      // THEN
      Template.fromStack(stack).hasResourceProperties('AWS::EC2::VPCEndpoint', {
        ServiceName: 'com.amazonaws.vpce.us-east-1.vpce-svc-uuddlrlrbastrtsvc',
        SubnetIds: [
          {
            Ref: 'VPCPrivateSubnet1Subnet8BCA10E0',
          },
          {
            Ref: 'VPCPrivateSubnet2SubnetCFCDAA7A',
          },
          {
            Ref: 'VPCPrivateSubnet3Subnet3EDCD457',
          },
        ],
      });

    });

    test('can filter by CIDR Range if CIDR is associated with VPC', () => {
      // GIVEN
      const stack = getTestStack();

      // IP space is split into 6 pieces, one public/one private per AZ
      const vpc = new Vpc(stack, 'VPC', {
        ipAddresses: IpAddresses.cidr('10.0.0.0/16'),
        maxAzs: 3,
      });

      // WHEN
      const subnets = vpc.selectSubnets({
        subnetFilters: [SubnetFilter.byCidrRanges(['100.64.0.0/16'])],
      });

      // THEN
      expect(subnets.subnetIds.length).toEqual(0);
    });

    test('tests router types', () => {
      // GIVEN
      const stack = getTestStack();
      const vpc = new Vpc(stack, 'Vpc');

      // WHEN
      (vpc.publicSubnets[0] as Subnet).addRoute('TransitRoute', {
        routerType: RouterType.TRANSIT_GATEWAY,
        routerId: 'transit-id',
      });
      (vpc.publicSubnets[0] as Subnet).addRoute('CarrierRoute', {
        routerType: RouterType.CARRIER_GATEWAY,
        routerId: 'carrier-gateway-id',
      });
      (vpc.publicSubnets[0] as Subnet).addRoute('LocalGatewayRoute', {
        routerType: RouterType.LOCAL_GATEWAY,
        routerId: 'local-gateway-id',
      });
      (vpc.publicSubnets[0] as Subnet).addRoute('VpcEndpointRoute', {
        routerType: RouterType.VPC_ENDPOINT,
        routerId: 'vpc-endpoint-id',
      });

      // THEN
      Template.fromStack(stack).hasResourceProperties('AWS::EC2::Route', {
        TransitGatewayId: 'transit-id',
      });
      Template.fromStack(stack).hasResourceProperties('AWS::EC2::Route', {
        LocalGatewayId: 'local-gateway-id',
      });
      Template.fromStack(stack).hasResourceProperties('AWS::EC2::Route', {
        CarrierGatewayId: 'carrier-gateway-id',
      });
      Template.fromStack(stack).hasResourceProperties('AWS::EC2::Route', {
        VpcEndpointId: 'vpc-endpoint-id',
      });
    });
  });

  describe('Using reserved azs', () => {
    test.each([
      [{ maxAzs: 2, reservedAzs: 1 }, { maxAzs: 3 }],
      [{ maxAzs: 2, reservedAzs: 2 }, { maxAzs: 3, reservedAzs: 1 }],
      [{ maxAzs: 2, reservedAzs: 1, subnetConfiguration: [{ cidrMask: 22, name: 'Public', subnetType: SubnetType.PUBLIC }, { cidrMask: 23, name: 'Private', subnetType: SubnetType.PRIVATE_WITH_EGRESS }] },
        { maxAzs: 3, subnetConfiguration: [{ cidrMask: 22, name: 'Public', subnetType: SubnetType.PUBLIC }, { cidrMask: 23, name: 'Private', subnetType: SubnetType.PRIVATE_WITH_EGRESS }] }],
      [{ maxAzs: 2, reservedAzs: 1, subnetConfiguration: [{ cidrMask: 22, name: 'Public', subnetType: SubnetType.PUBLIC }, { cidrMask: 23, name: 'Private', subnetType: SubnetType.PRIVATE_WITH_EGRESS, reserved: true }] },
        { maxAzs: 3, subnetConfiguration: [{ cidrMask: 22, name: 'Public', subnetType: SubnetType.PUBLIC }, { cidrMask: 23, name: 'Private', subnetType: SubnetType.PRIVATE_WITH_EGRESS, reserved: true }] }],
      [{ maxAzs: 2, reservedAzs: 1, ipAddresses: IpAddresses.cidr('192.168.0.0/16') }, { maxAzs: 3, ipAddresses: IpAddresses.cidr('192.168.0.0/16') }],
      [{ availabilityZones: ['dummy1a', 'dummy1b'], reservedAzs: 1 }, { availabilityZones: ['dummy1a', 'dummy1b', 'dummy1c'] }],
    ])('subnets should remain the same going from %p to %p', (propsWithReservedAz, propsWithUsedReservedAz) => {
      const stackWithReservedAz = getTestStack();
      const stackWithUsedReservedAz = getTestStack();

      new Vpc(stackWithReservedAz, 'Vpc', propsWithReservedAz);
      new Vpc(stackWithUsedReservedAz, 'Vpc', propsWithUsedReservedAz);

      const templateWithReservedAz = Template.fromStack(stackWithReservedAz);
      const templateWithUsedReservedAz = Template.fromStack(stackWithUsedReservedAz);

      const subnetsOfTemplateWithReservedAz = templateWithReservedAz.findResources('AWS::EC2::Subnet');
      const subnetsOfTemplateWithUsedReservedAz = templateWithUsedReservedAz.findResources('AWS::EC2::Subnet');
      for (const [logicalId, subnetOfTemplateWithReservedAz] of Object.entries(subnetsOfTemplateWithReservedAz)) {
        const subnetOfTemplateWithUsedReservedAz = subnetsOfTemplateWithUsedReservedAz[logicalId];
        expect(subnetOfTemplateWithUsedReservedAz).toEqual(subnetOfTemplateWithReservedAz);
      }
    });
  });

  describe('can reference vpcEndpointDnsEntries across stacks', () => {
    test('can reference an actual string list across stacks', () => {
      const app = new App();
      const stack1 = new Stack(app, 'Stack1');
      const vpc = new Vpc(stack1, 'Vpc');
      const endpoint = new InterfaceVpcEndpoint(stack1, 'interfaceVpcEndpoint', {
        vpc,
        service: InterfaceVpcEndpointAwsService.SECRETS_MANAGER,
      });

      const stack2 = new Stack(app, 'Stack2');
      new CfnOutput(stack2, 'endpoint', {
        value: Fn.select(0, endpoint.vpcEndpointDnsEntries),
      });

      const assembly = app.synth();
      const template1 = assembly.getStackByName(stack1.stackName).template;
      const template2 = assembly.getStackByName(stack2.stackName).template;

      // THEN
      expect(template1).toMatchObject({
        Outputs: {
          ExportsOutputFnGetAttinterfaceVpcEndpoint89C99945DnsEntriesB1872F7A: {
            Value: {
              'Fn::Join': [
                '||', {
                  'Fn::GetAtt': [
                    'interfaceVpcEndpoint89C99945',
                    'DnsEntries',
                  ],
                },
              ],
            },
            Export: { Name: 'Stack1:ExportsOutputFnGetAttinterfaceVpcEndpoint89C99945DnsEntriesB1872F7A' },
          },
        },
      });

      expect(template2).toMatchObject({
        Outputs: {
          endpoint: {
            Value: {
              'Fn::Select': [
                0,
                {
                  'Fn::Split': [
                    '||',
                    {
                      'Fn::ImportValue': 'Stack1:ExportsOutputFnGetAttinterfaceVpcEndpoint89C99945DnsEntriesB1872F7A',
                    },
                  ],
                },
              ],
            },
          },
        },
      });
    });
  });

  test('dual-stack default', () => {
    // GIVEN
    const app = new App();
    const stack = new Stack(app, 'DualStackStack');

    // WHEN
    const vpc = new Vpc(stack, 'Vpc', {
      ipProtocol: IpProtocol.DUAL_STACK,
    });

    // THEN
    Template.fromStack(stack).hasResourceProperties('AWS::EC2::VPCCidrBlock', {
      AmazonProvidedIpv6CidrBlock: true,
      VpcId: {
        Ref: Match.stringLikeRegexp('^Vpc.*'),
      },
    });
  });

  test('error should occur if IPv6 properties are provided for a non-dual-stack VPC', () => {
    // GIVEN
    const app = new App();
    const stack = new Stack(app, 'NonDualStackStack');

    // WHEN
    expect(() => new Vpc(stack, 'Vpc', {
      ipv6Addresses: Ipv6Addresses.amazonProvided(),
    })).toThrow();
  });
});

function getTestStack(): Stack {
  return new Stack(undefined, 'TestStack', { env: { account: '123456789012', region: 'us-east-1' } });
}

function toCfnTags(tags: any): Array<{Key: string; Value: string}> {
  return Object.keys(tags).map( key => {
    return { Key: key, Value: tags[key] };
  });
}

function hasTags(expectedTags: Array<{Key: string; Value: string}>) {
  return {
    Properties: {
      Tags: Match.arrayWith(expectedTags),
    },
  };
}<|MERGE_RESOLUTION|>--- conflicted
+++ resolved
@@ -1651,21 +1651,32 @@
       Template.fromStack(stack).resourceCountIs('AWS::EC2::Instance', 1);
     });
 
-<<<<<<< HEAD
     test('Can instantiate NatGatewayProvider directly with new', () => {
-=======
+      // GIVEN
+      const stack = getTestStack();
+
+      // WHEN
+      new Vpc(stack, 'TheVPC', {
+        natGatewayProvider: new NatInstanceProvider({
+          instanceType: new InstanceType('q86.mega'),
+          machineImage: new GenericLinuxImage({
+            'us-east-1': 'ami-1',
+          }),
+        }),
+        natGateways: 1,
+      });
+
+      // THEN
+      Template.fromStack(stack).resourceCountIs('AWS::EC2::Instance', 1);
+    });
+
     test('natGateways controls amount of NAT instances V2', () => {
->>>>>>> 0605a8b8
       // GIVEN
       const stack = getTestStack();
 
       // WHEN
       new Vpc(stack, 'TheVPC', {
-<<<<<<< HEAD
-        natGatewayProvider: new NatInstanceProvider({
-=======
         natGatewayProvider: NatProvider.instanceV2({
->>>>>>> 0605a8b8
           instanceType: new InstanceType('q86.mega'),
           machineImage: new GenericLinuxImage({
             'us-east-1': 'ami-1',
