--- conflicted
+++ resolved
@@ -33,14 +33,9 @@
   },
   "license": "Apache-2.0",
   "devDependencies": {
-<<<<<<< HEAD
-    "@types/jest": "^26.0.3",
     "@aws-cdk/assert": "0.0.0",
-    "@types/node": "^10.17.26",
-=======
     "@types/jest": "^26.0.4",
     "@types/node": "^10.17.27",
->>>>>>> 3cad6a36
     "cdk-build-tools": "0.0.0",
     "jest": "^25.5.4",
     "pkglint": "0.0.0",
