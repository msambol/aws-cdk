import {
  AppSyncClient,
  FunctionConfiguration,
  GetSchemaCreationStatusCommand,
  type GetSchemaCreationStatusCommandInput,
  type GetSchemaCreationStatusCommandOutput,
  type ListFunctionsCommandInput,
  paginateListFunctions,
  StartSchemaCreationCommand,
  type StartSchemaCreationCommandInput,
  type StartSchemaCreationCommandOutput,
  UpdateApiKeyCommand,
  type UpdateApiKeyCommandInput,
  type UpdateApiKeyCommandOutput,
  UpdateFunctionCommand,
  type UpdateFunctionCommandInput,
  type UpdateFunctionCommandOutput,
  UpdateResolverCommand,
  type UpdateResolverCommandInput,
  type UpdateResolverCommandOutput,
} from '@aws-sdk/client-appsync';
import {
  CloudFormationClient,
  ContinueUpdateRollbackCommand,
  ContinueUpdateRollbackCommandInput,
  ContinueUpdateRollbackCommandOutput,
  CreateChangeSetCommand,
  type CreateChangeSetCommandInput,
  type CreateChangeSetCommandOutput,
  CreateGeneratedTemplateCommand,
  type CreateGeneratedTemplateCommandInput,
  type CreateGeneratedTemplateCommandOutput,
  CreateStackCommand,
  type CreateStackCommandInput,
  type CreateStackCommandOutput,
  DeleteChangeSetCommand,
  type DeleteChangeSetCommandInput,
  type DeleteChangeSetCommandOutput,
  DeleteGeneratedTemplateCommand,
  type DeleteGeneratedTemplateCommandInput,
  type DeleteGeneratedTemplateCommandOutput,
  DeleteStackCommand,
  type DeleteStackCommandInput,
  type DeleteStackCommandOutput,
  DescribeChangeSetCommand,
  type DescribeChangeSetCommandInput,
  type DescribeChangeSetCommandOutput,
  DescribeGeneratedTemplateCommand,
  type DescribeGeneratedTemplateCommandInput,
  type DescribeGeneratedTemplateCommandOutput,
  DescribeResourceScanCommand,
  type DescribeResourceScanCommandInput,
  type DescribeResourceScanCommandOutput,
  type DescribeStackEventsCommandInput,
  DescribeStackResourcesCommand,
  DescribeStackResourcesCommandInput,
  DescribeStackResourcesCommandOutput,
  DescribeStacksCommand,
  type DescribeStacksCommandInput,
  type DescribeStacksCommandOutput,
  ExecuteChangeSetCommand,
  type ExecuteChangeSetCommandInput,
  type ExecuteChangeSetCommandOutput,
  GetGeneratedTemplateCommand,
  type GetGeneratedTemplateCommandInput,
  type GetGeneratedTemplateCommandOutput,
  GetTemplateCommand,
  type GetTemplateCommandInput,
  type GetTemplateCommandOutput,
  GetTemplateSummaryCommand,
  type GetTemplateSummaryCommandInput,
  type GetTemplateSummaryCommandOutput,
  ListExportsCommand,
  type ListExportsCommandInput,
  type ListExportsCommandOutput,
  ListResourceScanRelatedResourcesCommand,
  type ListResourceScanRelatedResourcesCommandInput,
  type ListResourceScanRelatedResourcesCommandOutput,
  ListResourceScanResourcesCommand,
  type ListResourceScanResourcesCommandInput,
  type ListResourceScanResourcesCommandOutput,
  ListResourceScansCommand,
  type ListResourceScansCommandInput,
  type ListResourceScansCommandOutput,
  type ListStackResourcesCommandInput, ListStacksCommandInput, ListStacksCommandOutput,
  paginateDescribeStackEvents,
  paginateListStackResources,
  RollbackStackCommand,
  RollbackStackCommandInput,
  RollbackStackCommandOutput,
  StackEvent,
  StackResourceSummary,
  StartResourceScanCommand,
  type StartResourceScanCommandInput,
  type StartResourceScanCommandOutput,
  UpdateStackCommand,
  type UpdateStackCommandInput,
  type UpdateStackCommandOutput,
  UpdateTerminationProtectionCommand,
  type UpdateTerminationProtectionCommandInput,
  type UpdateTerminationProtectionCommandOutput,
  ListStacksCommand,
} from '@aws-sdk/client-cloudformation';
import {
  CloudWatchLogsClient,
  DescribeLogGroupsCommand,
  type DescribeLogGroupsCommandInput,
  type DescribeLogGroupsCommandOutput,
  FilterLogEventsCommand,
  FilterLogEventsCommandInput,
  FilterLogEventsCommandOutput,
} from '@aws-sdk/client-cloudwatch-logs';
import {
  CodeBuildClient,
  UpdateProjectCommand,
  type UpdateProjectCommandInput,
  type UpdateProjectCommandOutput,
} from '@aws-sdk/client-codebuild';
import {
  DescribeAvailabilityZonesCommand,
  type DescribeAvailabilityZonesCommandInput,
  type DescribeAvailabilityZonesCommandOutput,
  DescribeImagesCommand,
  type DescribeImagesCommandInput,
  type DescribeImagesCommandOutput,
  DescribeInstancesCommand,
  type DescribeInstancesCommandInput,
  type DescribeInstancesCommandOutput,
  DescribeRouteTablesCommand,
  type DescribeRouteTablesCommandInput,
  type DescribeRouteTablesCommandOutput,
  DescribeSecurityGroupsCommand,
  type DescribeSecurityGroupsCommandInput,
  type DescribeSecurityGroupsCommandOutput,
  DescribeSubnetsCommand,
  type DescribeSubnetsCommandInput,
  type DescribeSubnetsCommandOutput,
  DescribeVpcEndpointServicesCommand,
  type DescribeVpcEndpointServicesCommandInput,
  type DescribeVpcEndpointServicesCommandOutput,
  DescribeVpcsCommand,
  type DescribeVpcsCommandInput,
  type DescribeVpcsCommandOutput,
  DescribeVpnGatewaysCommand,
  type DescribeVpnGatewaysCommandInput,
  type DescribeVpnGatewaysCommandOutput,
  EC2Client,
} from '@aws-sdk/client-ec2';
import {
  CreateRepositoryCommand,
  type CreateRepositoryCommandInput,
  type CreateRepositoryCommandOutput,
  DescribeImagesCommand as ECRDescribeImagesCommand,
  type DescribeImagesCommandInput as ECRDescribeImagesCommandInput,
  type DescribeImagesCommandOutput as ECRDescribeImagesCommandOutput,
  DescribeRepositoriesCommand,
  type DescribeRepositoriesCommandInput,
  type DescribeRepositoriesCommandOutput,
  ECRClient,
  GetAuthorizationTokenCommand,
  type GetAuthorizationTokenCommandInput,
  type GetAuthorizationTokenCommandOutput,
  PutImageScanningConfigurationCommand,
  type PutImageScanningConfigurationCommandInput,
  type PutImageScanningConfigurationCommandOutput,
} from '@aws-sdk/client-ecr';
import {
  DescribeServicesCommandInput,
  ECSClient,
  ListClustersCommand,
  type ListClustersCommandInput,
  type ListClustersCommandOutput,
  RegisterTaskDefinitionCommand,
  RegisterTaskDefinitionCommandInput,
  type RegisterTaskDefinitionCommandOutput,
  UpdateServiceCommand,
  type UpdateServiceCommandInput,
  type UpdateServiceCommandOutput,
  waitUntilServicesStable,
} from '@aws-sdk/client-ecs';
import {
  DescribeListenersCommand,
  type DescribeListenersCommandInput,
  type DescribeListenersCommandOutput,
  DescribeLoadBalancersCommand,
  type DescribeLoadBalancersCommandInput,
  type DescribeLoadBalancersCommandOutput,
  DescribeTagsCommand,
  type DescribeTagsCommandInput,
  type DescribeTagsCommandOutput,
  ElasticLoadBalancingV2Client,
  Listener,
  LoadBalancer,
  paginateDescribeListeners,
  paginateDescribeLoadBalancers,
} from '@aws-sdk/client-elastic-load-balancing-v2';
import {
  CreatePolicyCommand,
  type CreatePolicyCommandInput,
  type CreatePolicyCommandOutput,
  GetPolicyCommand,
  type GetPolicyCommandInput,
  type GetPolicyCommandOutput,
  GetRoleCommand,
  type GetRoleCommandInput,
  type GetRoleCommandOutput,
  IAMClient,
} from '@aws-sdk/client-iam';
import {
  DescribeKeyCommand,
  type DescribeKeyCommandInput,
  type DescribeKeyCommandOutput,
  KMSClient,
  ListAliasesCommand,
  type ListAliasesCommandInput,
  type ListAliasesCommandOutput,
} from '@aws-sdk/client-kms';
import {
  InvokeCommand,
  type InvokeCommandInput,
  type InvokeCommandOutput,
  LambdaClient,
  PublishVersionCommand,
  type PublishVersionCommandInput,
  type PublishVersionCommandOutput,
  UpdateAliasCommand,
  type UpdateAliasCommandInput,
  type UpdateAliasCommandOutput,
  UpdateFunctionCodeCommand,
  type UpdateFunctionCodeCommandInput,
  type UpdateFunctionCodeCommandOutput,
  UpdateFunctionConfigurationCommand,
  type UpdateFunctionConfigurationCommandInput,
  type UpdateFunctionConfigurationCommandOutput,
  waitUntilFunctionUpdated,
} from '@aws-sdk/client-lambda';
import {
  GetHostedZoneCommand,
  type GetHostedZoneCommandInput,
  type GetHostedZoneCommandOutput,
  ListHostedZonesByNameCommand,
  type ListHostedZonesByNameCommandInput,
  type ListHostedZonesByNameCommandOutput,
  ListHostedZonesCommand,
  type ListHostedZonesCommandInput,
  type ListHostedZonesCommandOutput,
  Route53Client,
} from '@aws-sdk/client-route-53';
import {
  type CompleteMultipartUploadCommandOutput,
  DeleteObjectsCommand,
  DeleteObjectsCommandInput,
  DeleteObjectsCommandOutput,
  DeleteObjectTaggingCommand,
  DeleteObjectTaggingCommandInput,
  DeleteObjectTaggingCommandOutput,
  GetBucketEncryptionCommand,
  type GetBucketEncryptionCommandInput,
  type GetBucketEncryptionCommandOutput,
  GetBucketLocationCommand,
  type GetBucketLocationCommandInput,
  type GetBucketLocationCommandOutput,
  GetObjectCommand,
  type GetObjectCommandInput,
  type GetObjectCommandOutput,
  GetObjectTaggingCommand,
  GetObjectTaggingCommandInput,
  GetObjectTaggingCommandOutput,
  ListObjectsV2Command,
  type ListObjectsV2CommandInput,
  type ListObjectsV2CommandOutput,
  type PutObjectCommandInput,
  PutObjectTaggingCommand,
  PutObjectTaggingCommandInput,
  PutObjectTaggingCommandOutput,
  S3Client,
} from '@aws-sdk/client-s3';
import {
  GetSecretValueCommand,
  type GetSecretValueCommandInput,
  type GetSecretValueCommandOutput,
  SecretsManagerClient,
} from '@aws-sdk/client-secrets-manager';
import {
  SFNClient,
  UpdateStateMachineCommand,
  UpdateStateMachineCommandInput,
  UpdateStateMachineCommandOutput,
} from '@aws-sdk/client-sfn';
import {
  GetParameterCommand,
  type GetParameterCommandInput,
  type GetParameterCommandOutput,
  SSMClient,
} from '@aws-sdk/client-ssm';
import { GetCallerIdentityCommand, STSClient } from '@aws-sdk/client-sts';
import { Upload } from '@aws-sdk/lib-storage';
import { getEndpointFromInstructions } from '@smithy/middleware-endpoint';
import type { NodeHttpHandlerOptions } from '@smithy/node-http-handler';
import { AwsCredentialIdentity, Logger } from '@smithy/types';
import { ConfiguredRetryStrategy } from '@smithy/util-retry';
import { WaiterResult } from '@smithy/util-waiter';
import { AccountAccessKeyCache } from './account-cache';
import { cached } from './cached';
import { Account } from './sdk-provider';
import { defaultCliUserAgent } from './user-agent';
import { debug } from '../../logging';
import { traceMethods } from '../../util/tracing';

<<<<<<< HEAD
=======
// We need to map regions to domain suffixes, and the SDK already has a function to do this.
// It's not part of the public API, but it's also unlikely to go away.
//
// Reuse that function, and add a safety check, so we don't accidentally break if they ever
// refactor that away.

/* eslint-disable @typescript-eslint/no-require-imports */
const regionUtil = require('aws-sdk/lib/region_config');
require('aws-sdk/lib/maintenance_mode_message').suppress = true;
/* eslint-enable @typescript-eslint/no-require-imports */

if (!regionUtil.getEndpointSuffix) {
  throw new Error('This version of AWS SDK for JS does not have the \'getEndpointSuffix\' function!');
}

export interface S3ClientOptions {
  /**
   * If APIs are used that require MD5 checksums.
   *
   * Some S3 APIs in SDKv2 have a bug that always requires them to use a MD5 checksum.
   * These APIs are not going to be supported in a FIPS environment.
   */
  needsMd5Checksums?: boolean;
}

export interface ISDK {
  /**
   * The region this SDK has been instantiated for
   *
   * (As distinct from the `defaultRegion()` on SdkProvider which
   * represents the region configured in the default config).
   */
  readonly currentRegion: string;

  /**
   * The Account this SDK has been instantiated for
   *
   * (As distinct from the `defaultAccount()` on SdkProvider which
   * represents the account available by using default credentials).
   */
  currentAccount(): Promise<Account>;

  getEndpointSuffix(region: string): string;

  /**
   * Appends the given string as the extra information to put into the User-Agent header for any requests invoked by this SDK.
   * If the string is 'undefined', this method has no effect.
   */
  appendCustomUserAgent(userAgentData?: string): void;

  /**
   * Removes the given string from the extra User-Agent header data used for requests invoked by this SDK.
   */
  removeCustomUserAgent(userAgentData: string): void;

  lambda(): AWS.Lambda;
  cloudFormation(): AWS.CloudFormation;
  ec2(): AWS.EC2;
  iam(): AWS.IAM;
  ssm(): AWS.SSM;
  s3(options?: S3ClientOptions): AWS.S3;
  route53(): AWS.Route53;
  ecr(): AWS.ECR;
  ecs(): AWS.ECS;
  elbv2(): AWS.ELBv2;
  secretsManager(): AWS.SecretsManager;
  kms(): AWS.KMS;
  stepFunctions(): AWS.StepFunctions;
  codeBuild(): AWS.CodeBuild;
  cloudWatchLogs(): AWS.CloudWatchLogs;
  appsync(): AWS.AppSync;
}

>>>>>>> 0fb61067
/**
 * Additional SDK configuration options
 */
export interface SdkOptions {
  /**
   * Additional descriptive strings that indicate where the "AssumeRole" credentials are coming from
   *
   * Will be printed in an error message to help users diagnose auth problems.
   */
  readonly assumeRoleCredentialsSourceDescription?: string;
}

// TODO: still some cleanup here. Make the pagination functions do all the work here instead of in individual packages.
// Also add async/await. Does that actually matter in this context? Find out and update accordingly.

// Also add notes to the PR about why you imported everything individually and used 'type' so reviewers don't have to ask.

export interface ConfigurationOptions {
  region: string;
  credentials: AwsCredentialIdentity;
  requestHandler: NodeHttpHandlerOptions;
  retryStrategy: ConfiguredRetryStrategy;
  customUserAgent: string;
  logger?: Logger;
}

export interface IAppSyncClient {
  getSchemaCreationStatus(input: GetSchemaCreationStatusCommandInput): Promise<GetSchemaCreationStatusCommandOutput>;
  startSchemaCreation(input: StartSchemaCreationCommandInput): Promise<StartSchemaCreationCommandOutput>;
  updateApiKey(input: UpdateApiKeyCommandInput): Promise<UpdateApiKeyCommandOutput>;
  updateFunction(input: UpdateFunctionCommandInput): Promise<UpdateFunctionCommandOutput>;
  updateResolver(input: UpdateResolverCommandInput): Promise<UpdateResolverCommandOutput>;
  // Pagination functions
  listFunctions(input: ListFunctionsCommandInput): Promise<FunctionConfiguration[]>;
}

export interface ICloudFormationClient {
  continueUpdateRollback(input: ContinueUpdateRollbackCommandInput): Promise<ContinueUpdateRollbackCommandOutput>;
  createChangeSet(input: CreateChangeSetCommandInput): Promise<CreateChangeSetCommandOutput>;
  createGeneratedTemplate(input: CreateGeneratedTemplateCommandInput): Promise<CreateGeneratedTemplateCommandOutput>;
  createStack(input: CreateStackCommandInput): Promise<CreateStackCommandOutput>;
  deleteChangeSet(input: DeleteChangeSetCommandInput): Promise<DeleteChangeSetCommandOutput>;
  deleteGeneratedTemplate(input: DeleteGeneratedTemplateCommandInput): Promise<DeleteGeneratedTemplateCommandOutput>;
  deleteStack(input: DeleteStackCommandInput): Promise<DeleteStackCommandOutput>;
  describeChangeSet(input: DescribeChangeSetCommandInput): Promise<DescribeChangeSetCommandOutput>;
  describeGeneratedTemplate(
    input: DescribeGeneratedTemplateCommandInput,
  ): Promise<DescribeGeneratedTemplateCommandOutput>;
  describeResourceScan(input: DescribeResourceScanCommandInput): Promise<DescribeResourceScanCommandOutput>;
  describeStacks(input: DescribeStacksCommandInput): Promise<DescribeStacksCommandOutput>;
  describeStackResources(input: DescribeStackResourcesCommandInput): Promise<DescribeStackResourcesCommandOutput>;
  executeChangeSet(input: ExecuteChangeSetCommandInput): Promise<ExecuteChangeSetCommandOutput>;
  getGeneratedTemplate(input: GetGeneratedTemplateCommandInput): Promise<GetGeneratedTemplateCommandOutput>;
  getTemplate(input: GetTemplateCommandInput): Promise<GetTemplateCommandOutput>;
  getTemplateSummary(input: GetTemplateSummaryCommandInput): Promise<GetTemplateSummaryCommandOutput>;
  listExports(input: ListExportsCommandInput): Promise<ListExportsCommandOutput>;
  listResourceScanRelatedResources(
    input: ListResourceScanRelatedResourcesCommandInput,
  ): Promise<ListResourceScanRelatedResourcesCommandOutput>;
  listResourceScanResources(
    input: ListResourceScanResourcesCommandInput,
  ): Promise<ListResourceScanResourcesCommandOutput>;
  listResourceScans(input?: ListResourceScansCommandInput): Promise<ListResourceScansCommandOutput>;
  listStacks(input: ListStacksCommandInput): Promise<ListStacksCommandOutput>;
  rollbackStack(input: RollbackStackCommandInput): Promise<RollbackStackCommandOutput>;
  startResourceScan(input: StartResourceScanCommandInput): Promise<StartResourceScanCommandOutput>;
  updateStack(input: UpdateStackCommandInput): Promise<UpdateStackCommandOutput>;
  updateTerminationProtection(
    input: UpdateTerminationProtectionCommandInput,
  ): Promise<UpdateTerminationProtectionCommandOutput>;
  // Pagination functions
  describeStackEvents(input: DescribeStackEventsCommandInput): Promise<StackEvent[]>;
  listStackResources(input: ListStackResourcesCommandInput): Promise<StackResourceSummary[]>;
}

export interface ICloudWatchLogsClient {
  describeLogGroups(input: DescribeLogGroupsCommandInput): Promise<DescribeLogGroupsCommandOutput>;
  filterLogEvents(input: FilterLogEventsCommandInput): Promise<FilterLogEventsCommandOutput>;
}

export interface ICodeBuildClient {
  updateProject(input: UpdateProjectCommandInput): Promise<UpdateProjectCommandOutput>;
}
export interface IEC2Client {
  describeAvailabilityZones(
    input: DescribeAvailabilityZonesCommandInput,
  ): Promise<DescribeAvailabilityZonesCommandOutput>;
  describeImages(input: DescribeImagesCommandInput): Promise<DescribeImagesCommandOutput>;
  describeInstances(input: DescribeInstancesCommandInput): Promise<DescribeInstancesCommandOutput>;
  describeRouteTables(input: DescribeRouteTablesCommandInput): Promise<DescribeRouteTablesCommandOutput>;
  describeSecurityGroups(input: DescribeSecurityGroupsCommandInput): Promise<DescribeSecurityGroupsCommandOutput>;
  describeSubnets(input: DescribeSubnetsCommandInput): Promise<DescribeSubnetsCommandOutput>;
  describeVpcEndpointServices(
    input: DescribeVpcEndpointServicesCommandInput,
  ): Promise<DescribeVpcEndpointServicesCommandOutput>;
  describeVpcs(input: DescribeVpcsCommandInput): Promise<DescribeVpcsCommandOutput>;
  describeVpnGateways(input: DescribeVpnGatewaysCommandInput): Promise<DescribeVpnGatewaysCommandOutput>;
}

export interface IECRClient {
  createRepository(input: CreateRepositoryCommandInput): Promise<CreateRepositoryCommandOutput>;
  describeImages(input: ECRDescribeImagesCommandInput): Promise<ECRDescribeImagesCommandOutput>;
  describeRepositories(input: DescribeRepositoriesCommandInput): Promise<DescribeRepositoriesCommandOutput>;
  getAuthorizationToken(input: GetAuthorizationTokenCommandInput): Promise<GetAuthorizationTokenCommandOutput>;
  putImageScanningConfiguration(
    input: PutImageScanningConfigurationCommandInput,
  ): Promise<PutImageScanningConfigurationCommandOutput>;
}

export interface IECSClient {
  listClusters(input: ListClustersCommandInput): Promise<ListClustersCommandOutput>;
  registerTaskDefinition(input: RegisterTaskDefinitionCommandInput): Promise<RegisterTaskDefinitionCommandOutput>;
  updateService(input: UpdateServiceCommandInput): Promise<UpdateServiceCommandOutput>;
  // Waiters
  waitUntilServicesStable(input: DescribeServicesCommandInput): Promise<WaiterResult>;
}

export interface IElasticLoadBalancingV2Client {
  describeListeners(input: DescribeListenersCommandInput): Promise<DescribeListenersCommandOutput>;
  describeLoadBalancers(input: DescribeLoadBalancersCommandInput): Promise<DescribeLoadBalancersCommandOutput>;
  describeTags(input: DescribeTagsCommandInput): Promise<DescribeTagsCommandOutput>;
  // Pagination
  paginateDescribeListeners(input: DescribeListenersCommandInput): Promise<Listener[]>;
  paginateDescribeLoadBalancers(input: DescribeLoadBalancersCommandInput): Promise<LoadBalancer[]>;
}

export interface IIAMClient {
  createPolicy(input: CreatePolicyCommandInput): Promise<CreatePolicyCommandOutput>;
  getPolicy(input: GetPolicyCommandInput): Promise<GetPolicyCommandOutput>;
  getRole(input: GetRoleCommandInput): Promise<GetRoleCommandOutput>;
}

export interface IKMSClient {
  describeKey(input: DescribeKeyCommandInput): Promise<DescribeKeyCommandOutput>;
  listAliases(input: ListAliasesCommandInput): Promise<ListAliasesCommandOutput>;
}

export interface ILambdaClient {
  invokeCommand(input: InvokeCommandInput): Promise<InvokeCommandOutput>;
  publishVersion(input: PublishVersionCommandInput): Promise<PublishVersionCommandOutput>;
  updateAlias(input: UpdateAliasCommandInput): Promise<UpdateAliasCommandOutput>;
  updateFunctionCode(input: UpdateFunctionCodeCommandInput): Promise<UpdateFunctionCodeCommandOutput>;
  updateFunctionConfiguration(
    input: UpdateFunctionConfigurationCommandInput,
  ): Promise<UpdateFunctionConfigurationCommandOutput>;
  // Waiters
  waitUntilFunctionUpdated(delaySeconds: number, input: UpdateFunctionConfigurationCommandInput): Promise<WaiterResult>;
}

export interface IRoute53Client {
  getHostedZone(input: GetHostedZoneCommandInput): Promise<GetHostedZoneCommandOutput>;
  listHostedZones(input: ListHostedZonesCommandInput): Promise<ListHostedZonesCommandOutput>;
  listHostedZonesByName(input: ListHostedZonesByNameCommandInput): Promise<ListHostedZonesByNameCommandOutput>;
}

export interface IS3Client {
  deleteObjects(input: DeleteObjectsCommandInput): Promise<DeleteObjectsCommandOutput>;
  deleteObjectTagging(input: DeleteObjectTaggingCommandInput): Promise<DeleteObjectTaggingCommandOutput>;
  getBucketEncryption(input: GetBucketEncryptionCommandInput): Promise<GetBucketEncryptionCommandOutput>;
  getBucketLocation(input: GetBucketLocationCommandInput): Promise<GetBucketLocationCommandOutput>;
  getObject(input: GetObjectCommandInput): Promise<GetObjectCommandOutput>;
  getObjectTagging(input: GetObjectTaggingCommandInput): Promise<GetObjectTaggingCommandOutput>;
  listObjectsV2(input: ListObjectsV2CommandInput): Promise<ListObjectsV2CommandOutput>;
  putObjectTagging(input: PutObjectTaggingCommandInput): Promise<PutObjectTaggingCommandOutput>;
  upload(input: PutObjectCommandInput): Promise<CompleteMultipartUploadCommandOutput>;
}

export interface ISecretsManagerClient {
  getSecretValue(input: GetSecretValueCommandInput): Promise<GetSecretValueCommandOutput>;
}

export interface ISSMClient {
  getParameter(input: GetParameterCommandInput): Promise<GetParameterCommandOutput>;
}

export interface IStepFunctionsClient {
  updateStateMachine(input: UpdateStateMachineCommandInput): Promise<UpdateStateMachineCommandOutput>;
}

/**
 * Base functionality of SDK without credential fetching
 */
@traceMethods
export class SDK {
  private static readonly accountCache = new AccountAccessKeyCache();

  public readonly currentRegion: string;

  public readonly config: ConfigurationOptions;

  /**
   * STS is used to check credential validity, don't do too many retries.
   */
  private readonly stsRetryOptions = {
    maxRetries: 3,
    retryDelayOptions: { base: 100 },
  };

  /**
   * Whether we have proof that the credentials have not expired
   *
   * We need to do some manual plumbing around this because the JS SDKv2 treats `ExpiredToken`
   * as retriable and we have hefty retries on CFN calls making the CLI hang for a good 15 minutes
   * if the credentials have expired.
   */
  private _credentialsValidated = false;

  constructor(
    private readonly _credentials: AwsCredentialIdentity,
    region: string,
    requestHandler: NodeHttpHandlerOptions,
  ) {
    this.config = {
      region,
      credentials: _credentials,
      requestHandler,
      retryStrategy: new ConfiguredRetryStrategy(7, (attempt) => attempt ** 300),
      customUserAgent: defaultCliUserAgent(),
    };
    this.currentRegion = region;
  }

  public appendCustomUserAgent(userAgentData?: string): void {
    if (!userAgentData) {
      return;
    }

    const currentCustomUserAgent = this.config.customUserAgent;
    this.config.customUserAgent = currentCustomUserAgent ? `${currentCustomUserAgent} ${userAgentData}` : userAgentData;
  }

  public removeCustomUserAgent(userAgentData: string): void {
    this.config.customUserAgent = this.config.customUserAgent?.replace(userAgentData, '');
  }

  public appsync(): IAppSyncClient {
    const client = new AppSyncClient(this.config);
    return {
      getSchemaCreationStatus: (
        input: GetSchemaCreationStatusCommandInput,
      ): Promise<GetSchemaCreationStatusCommandOutput> => client.send(new GetSchemaCreationStatusCommand(input)),
      startSchemaCreation: (input: StartSchemaCreationCommandInput): Promise<StartSchemaCreationCommandOutput> =>
        client.send(new StartSchemaCreationCommand(input)),
      updateApiKey: (input: UpdateApiKeyCommandInput): Promise<UpdateApiKeyCommandOutput> =>
        client.send(new UpdateApiKeyCommand(input)),
      updateFunction: (input: UpdateFunctionCommandInput): Promise<UpdateFunctionCommandOutput> =>
        client.send(new UpdateFunctionCommand(input)),
      updateResolver: (input: UpdateResolverCommandInput): Promise<UpdateResolverCommandOutput> =>
        client.send(new UpdateResolverCommand(input)),

      // Pagination Functions
      listFunctions: async (input: ListFunctionsCommandInput): Promise<FunctionConfiguration[]> => {
        const functions = Array<FunctionConfiguration>();
        const paginator = paginateListFunctions({ client }, input);
        for await (const page of paginator) {
          functions.push(...(page.functions || []));
        }
        return functions;
      },
    };
  }

  public cloudFormation(): ICloudFormationClient {
    const client = new CloudFormationClient({
      ...this.config,
      retryStrategy: new ConfiguredRetryStrategy(11, (attempt: number) => attempt ** 1000),
    });
    return {
      continueUpdateRollback: async (
        input: ContinueUpdateRollbackCommandInput,
      ): Promise<ContinueUpdateRollbackCommandOutput> => client.send(new ContinueUpdateRollbackCommand(input)),
      createChangeSet: (input: CreateChangeSetCommandInput): Promise<CreateChangeSetCommandOutput> =>
        client.send(new CreateChangeSetCommand(input)),
      createGeneratedTemplate: (
        input: CreateGeneratedTemplateCommandInput,
      ): Promise<CreateGeneratedTemplateCommandOutput> => client.send(new CreateGeneratedTemplateCommand(input)),
      createStack: (input: CreateStackCommandInput): Promise<CreateStackCommandOutput> =>
        client.send(new CreateStackCommand(input)),
      deleteChangeSet: (input: DeleteChangeSetCommandInput): Promise<DeleteChangeSetCommandOutput> =>
        client.send(new DeleteChangeSetCommand(input)),
      deleteGeneratedTemplate: (
        input: DeleteGeneratedTemplateCommandInput,
      ): Promise<DeleteGeneratedTemplateCommandOutput> => client.send(new DeleteGeneratedTemplateCommand(input)),
      deleteStack: (input: DeleteStackCommandInput): Promise<DeleteStackCommandOutput> =>
        client.send(new DeleteStackCommand(input)),
      describeChangeSet: (input: DescribeChangeSetCommandInput): Promise<DescribeChangeSetCommandOutput> =>
        client.send(new DescribeChangeSetCommand(input)),
      describeGeneratedTemplate: (
        input: DescribeGeneratedTemplateCommandInput,
      ): Promise<DescribeGeneratedTemplateCommandOutput> => client.send(new DescribeGeneratedTemplateCommand(input)),
      describeResourceScan: (input: DescribeResourceScanCommandInput): Promise<DescribeResourceScanCommandOutput> =>
        client.send(new DescribeResourceScanCommand(input)),
      describeStacks: (input: DescribeStacksCommandInput): Promise<DescribeStacksCommandOutput> =>
        client.send(new DescribeStacksCommand(input)),
      describeStackResources: (input: DescribeStackResourcesCommandInput): Promise<DescribeStackResourcesCommandOutput> =>
        client.send(new DescribeStackResourcesCommand(input)),
      executeChangeSet: (input: ExecuteChangeSetCommandInput): Promise<ExecuteChangeSetCommandOutput> =>
        client.send(new ExecuteChangeSetCommand(input)),
      getGeneratedTemplate: (input: GetGeneratedTemplateCommandInput): Promise<GetGeneratedTemplateCommandOutput> =>
        client.send(new GetGeneratedTemplateCommand(input)),
      getTemplate: (input: GetTemplateCommandInput): Promise<GetTemplateCommandOutput> =>
        client.send(new GetTemplateCommand(input)),
      getTemplateSummary: (input: GetTemplateSummaryCommandInput): Promise<GetTemplateSummaryCommandOutput> =>
        client.send(new GetTemplateSummaryCommand(input)),
      listExports: (input: ListExportsCommandInput): Promise<ListExportsCommandOutput> =>
        client.send(new ListExportsCommand(input)),
      listResourceScanRelatedResources: (
        input: ListResourceScanRelatedResourcesCommandInput,
      ): Promise<ListResourceScanRelatedResourcesCommandOutput> =>
        client.send(new ListResourceScanRelatedResourcesCommand(input)),
      listResourceScanResources: (
        input: ListResourceScanResourcesCommandInput,
      ): Promise<ListResourceScanResourcesCommandOutput> => client.send(new ListResourceScanResourcesCommand(input)),
      listResourceScans: (input: ListResourceScansCommandInput): Promise<ListResourceScansCommandOutput> =>
        client.send(new ListResourceScansCommand(input)),
      listStacks: (input: ListStacksCommandInput): Promise<ListStacksCommandOutput> =>
        client.send(new ListStacksCommand(input)),
      rollbackStack: (input: RollbackStackCommandInput): Promise<RollbackStackCommandOutput> =>
        client.send(new RollbackStackCommand(input)),
      startResourceScan: (input: StartResourceScanCommandInput): Promise<StartResourceScanCommandOutput> =>
        client.send(new StartResourceScanCommand(input)),
      updateStack: (input: UpdateStackCommandInput): Promise<UpdateStackCommandOutput> =>
        client.send(new UpdateStackCommand(input)),
      updateTerminationProtection: (
        input: UpdateTerminationProtectionCommandInput,
      ): Promise<UpdateTerminationProtectionCommandOutput> =>
        client.send(new UpdateTerminationProtectionCommand(input)),
      describeStackEvents: async (input: DescribeStackEventsCommandInput): Promise<StackEvent[]> => {
        const stackEvents = Array<StackEvent>();
        const paginator = paginateDescribeStackEvents({ client }, input);
        for await (const page of paginator) {
          stackEvents.push(...(page?.StackEvents || []));
        }
        return stackEvents;
      },
      listStackResources: async (input: ListStackResourcesCommandInput): Promise<StackResourceSummary[]> => {
        const stackResources = Array<StackResourceSummary>();
        const paginator = paginateListStackResources({ client }, input);
        for await (const page of paginator) {
          stackResources.push(...(page?.StackResourceSummaries || []));
        }
        return stackResources;
      },
    };
  }

  public cloudWatchLogs(): ICloudWatchLogsClient {
    const client = new CloudWatchLogsClient(this.config);
    return {
      describeLogGroups: (input: DescribeLogGroupsCommandInput): Promise<DescribeLogGroupsCommandOutput> =>
        client.send(new DescribeLogGroupsCommand(input)),
      filterLogEvents: (input: FilterLogEventsCommandInput): Promise<FilterLogEventsCommandOutput> =>
        client.send(new FilterLogEventsCommand(input)),
    };
  }

  public codeBuild(): ICodeBuildClient {
    const client = new CodeBuildClient(this.config);
    return {
      updateProject: (input: UpdateProjectCommandInput): Promise<UpdateProjectCommandOutput> =>
        client.send(new UpdateProjectCommand(input)),
    };
  }

  public ec2(): IEC2Client {
    const client = new EC2Client(this.config);
    return {
      describeAvailabilityZones: (
        input: DescribeAvailabilityZonesCommandInput,
      ): Promise<DescribeAvailabilityZonesCommandOutput> => client.send(new DescribeAvailabilityZonesCommand(input)),
      describeImages: (input: DescribeImagesCommandInput): Promise<DescribeImagesCommandOutput> =>
        client.send(new DescribeImagesCommand(input)),
      describeInstances: (input: DescribeInstancesCommandInput): Promise<DescribeInstancesCommandOutput> =>
        client.send(new DescribeInstancesCommand(input)),
      describeRouteTables: (input: DescribeRouteTablesCommandInput): Promise<DescribeRouteTablesCommandOutput> =>
        client.send(new DescribeRouteTablesCommand(input)),
      describeSecurityGroups: (
        input: DescribeSecurityGroupsCommandInput,
      ): Promise<DescribeSecurityGroupsCommandOutput> => client.send(new DescribeSecurityGroupsCommand(input)),
      describeSubnets: (input: DescribeSubnetsCommandInput): Promise<DescribeSubnetsCommandOutput> =>
        client.send(new DescribeSubnetsCommand(input)),
      describeVpcEndpointServices: (
        input: DescribeVpcEndpointServicesCommandInput,
      ): Promise<DescribeVpcEndpointServicesCommandOutput> =>
        client.send(new DescribeVpcEndpointServicesCommand(input)),
      describeVpcs: (input: DescribeVpcsCommandInput): Promise<DescribeVpcsCommandOutput> =>
        client.send(new DescribeVpcsCommand(input)),
      describeVpnGateways: (input: DescribeVpnGatewaysCommandInput): Promise<DescribeVpnGatewaysCommandOutput> =>
        client.send(new DescribeVpnGatewaysCommand(input)),
    };
  }

<<<<<<< HEAD
  public ecr(): IECRClient {
    const client = new ECRClient(this.config);
    return {
      createRepository: (input: CreateRepositoryCommandInput): Promise<CreateRepositoryCommandOutput> =>
        client.send(new CreateRepositoryCommand(input)),
      describeImages: (input: ECRDescribeImagesCommandInput): Promise<ECRDescribeImagesCommandOutput> =>
        client.send(new ECRDescribeImagesCommand(input)),
      describeRepositories: (input: DescribeRepositoriesCommandInput): Promise<DescribeRepositoriesCommandOutput> =>
        client.send(new DescribeRepositoriesCommand(input)),
      getAuthorizationToken: (input: GetAuthorizationTokenCommandInput): Promise<GetAuthorizationTokenCommandOutput> =>
        client.send(new GetAuthorizationTokenCommand(input)),
      putImageScanningConfiguration: (
        input: PutImageScanningConfigurationCommandInput,
      ): Promise<PutImageScanningConfigurationCommandOutput> =>
        client.send(new PutImageScanningConfigurationCommand(input)),
    };
=======
  public s3({
    needsMd5Checksums: apiRequiresMd5Checksum = false,
  }: S3ClientOptions = {}): AWS.S3 {
    const config = { ...this.config };

    if (!apiRequiresMd5Checksum) {
      // In FIPS enabled environments, the MD5 algorithm is not available for use in crypto module.
      // However by default the S3 client is using an MD5 checksum for content integrity checking.
      // While this usage is technically allowed in FIPS (MD5 is only prohibited for cryptographic use),
      // in practice it is just easier to use an allowed checksum mechanism.
      // We are disabling the S3 content checksums, and are re-enabling the regular SigV4 body signing.
      // SigV4 uses SHA256 for their content checksum. This configuration matches the default behavior
      // of the AWS SDKv3 and is a safe choice for all users, except in the above APIs.
      config.s3DisableBodySigning = false;
      config.computeChecksums = false;
    }

    return this.wrapServiceErrorHandling(new AWS.S3(config));
>>>>>>> 0fb61067
  }

  public ecs(): IECSClient {
    const client = new ECSClient(this.config);
    return {
      listClusters: (input: ListClustersCommandInput): Promise<ListClustersCommandOutput> =>
        client.send(new ListClustersCommand(input)),
      registerTaskDefinition: (
        input: RegisterTaskDefinitionCommandInput,
      ): Promise<RegisterTaskDefinitionCommandOutput> => client.send(new RegisterTaskDefinitionCommand(input)),
      updateService: (input: UpdateServiceCommandInput): Promise<UpdateServiceCommandOutput> =>
        client.send(new UpdateServiceCommand(input)),
      // Waiters
      waitUntilServicesStable: (input: DescribeServicesCommandInput): Promise<WaiterResult> => {
        return waitUntilServicesStable(
          {
            client,
            maxWaitTime: 600,
            minDelay: 6,
            maxDelay: 6,
          },
          input,
        );
      },
    };
  }

  public elbv2(): IElasticLoadBalancingV2Client {
    const client = new ElasticLoadBalancingV2Client(this.config);
    return {
      describeListeners: (input: DescribeListenersCommandInput): Promise<DescribeListenersCommandOutput> =>
        client.send(new DescribeListenersCommand(input)),
      describeLoadBalancers: (input: DescribeLoadBalancersCommandInput): Promise<DescribeLoadBalancersCommandOutput> =>
        client.send(new DescribeLoadBalancersCommand(input)),
      describeTags: (input: DescribeTagsCommandInput): Promise<DescribeTagsCommandOutput> =>
        client.send(new DescribeTagsCommand(input)),
      // Pagination Functions
      paginateDescribeListeners: async (input: DescribeListenersCommandInput): Promise<Listener[]> => {
        const listeners = Array<Listener>();
        const paginator = paginateDescribeListeners({ client }, input);
        for await (const page of paginator) {
          listeners.push(...(page?.Listeners || []));
        }
        return listeners;
      },
      paginateDescribeLoadBalancers: async (input: DescribeLoadBalancersCommandInput): Promise<LoadBalancer[]> => {
        const loadBalancers = Array<LoadBalancer>();
        const paginator = paginateDescribeLoadBalancers({ client }, input);
        for await (const page of paginator) {
          loadBalancers.push(...(page?.LoadBalancers || []));
        }
        return loadBalancers;
      },
    };
  }

  public iam(): IIAMClient {
    const client = new IAMClient(this.config);
    return {
      createPolicy: (input: CreatePolicyCommandInput): Promise<CreatePolicyCommandOutput> =>
        client.send(new CreatePolicyCommand(input)),
      getPolicy: (input: GetPolicyCommandInput): Promise<GetPolicyCommandOutput> =>
        client.send(new GetPolicyCommand(input)),
      getRole: (input: GetRoleCommandInput): Promise<GetRoleCommandOutput> => client.send(new GetRoleCommand(input)),
    };
  }

  public kms(): IKMSClient {
    const client = new KMSClient(this.config);
    return {
      describeKey: (input: DescribeKeyCommandInput): Promise<DescribeKeyCommandOutput> =>
        client.send(new DescribeKeyCommand(input)),
      listAliases: (input: ListAliasesCommandInput): Promise<ListAliasesCommandOutput> =>
        client.send(new ListAliasesCommand(input)),
    };
  }

  public lambda(): ILambdaClient {
    const client = new LambdaClient(this.config);
    return {
      invokeCommand: (input: InvokeCommandInput): Promise<InvokeCommandOutput> => client.send(new InvokeCommand(input)),
      publishVersion: (input: PublishVersionCommandInput): Promise<PublishVersionCommandOutput> =>
        client.send(new PublishVersionCommand(input)),
      updateAlias: (input: UpdateAliasCommandInput): Promise<UpdateAliasCommandOutput> =>
        client.send(new UpdateAliasCommand(input)),
      updateFunctionCode: (input: UpdateFunctionCodeCommandInput): Promise<UpdateFunctionCodeCommandOutput> =>
        client.send(new UpdateFunctionCodeCommand(input)),
      updateFunctionConfiguration: (
        input: UpdateFunctionConfigurationCommandInput,
      ): Promise<UpdateFunctionConfigurationCommandOutput> =>
        client.send(new UpdateFunctionConfigurationCommand(input)),
      // Waiters
      waitUntilFunctionUpdated: (
        delaySeconds: number,
        input: UpdateFunctionConfigurationCommandInput,
      ): Promise<WaiterResult> => {
        return waitUntilFunctionUpdated(
          {
            client,
            maxDelay: delaySeconds,
            minDelay: delaySeconds,
            maxWaitTime: delaySeconds * 60,
          },
          input,
        );
      },
    };
  }

  public route53(): IRoute53Client {
    const client = new Route53Client(this.config);
    return {
      getHostedZone: (input: GetHostedZoneCommandInput): Promise<GetHostedZoneCommandOutput> =>
        client.send(new GetHostedZoneCommand(input)),
      listHostedZones: (input: ListHostedZonesCommandInput): Promise<ListHostedZonesCommandOutput> =>
        client.send(new ListHostedZonesCommand(input)),
      listHostedZonesByName: (input: ListHostedZonesByNameCommandInput): Promise<ListHostedZonesByNameCommandOutput> =>
        client.send(new ListHostedZonesByNameCommand(input)),
    };
  }

  public s3(): IS3Client {
    const client = new S3Client(this.config);
    return {
      deleteObjects: (input: DeleteObjectsCommandInput): Promise<DeleteObjectsCommandOutput> =>
        client.send(new DeleteObjectsCommand(input)),
      deleteObjectTagging: (input: DeleteObjectTaggingCommandInput): Promise<DeleteObjectTaggingCommandOutput> =>
        client.send(new DeleteObjectTaggingCommand(input)),
      getBucketEncryption: (input: GetBucketEncryptionCommandInput): Promise<GetBucketEncryptionCommandOutput> =>
        client.send(new GetBucketEncryptionCommand(input)),
      getBucketLocation: (input: GetBucketLocationCommandInput): Promise<GetBucketLocationCommandOutput> =>
        client.send(new GetBucketLocationCommand(input)),
      getObject: (input: GetObjectCommandInput): Promise<GetObjectCommandOutput> =>
        client.send(new GetObjectCommand(input)),
      getObjectTagging: (input: GetObjectTaggingCommandInput): Promise<GetObjectTaggingCommandOutput> =>
        client.send(new GetObjectTaggingCommand(input)),
      listObjectsV2: (input: ListObjectsV2CommandInput): Promise<ListObjectsV2CommandOutput> =>
        client.send(new ListObjectsV2Command(input)),
      putObjectTagging: (input: PutObjectTaggingCommandInput): Promise<PutObjectTaggingCommandOutput> =>
        client.send(new PutObjectTaggingCommand(input)),
      upload: (input: PutObjectCommandInput): Promise<CompleteMultipartUploadCommandOutput> => {
        try {
          const upload = new Upload({
            client,
            params: input,
          });

          return upload.done();
        } catch (e: any) {
          throw new Error(`Upload failed: ${e.message}`);
        }
      },
    };
  }

  public secretsManager(): ISecretsManagerClient {
    const client = new SecretsManagerClient(this.config);
    return {
      getSecretValue: (input: GetSecretValueCommandInput): Promise<GetSecretValueCommandOutput> =>
        client.send(new GetSecretValueCommand(input)),
    };
  }

  public ssm(): ISSMClient {
    const client = new SSMClient(this.config);
    return {
      getParameter: (input: GetParameterCommandInput): Promise<GetParameterCommandOutput> =>
        client.send(new GetParameterCommand(input)),
    };
  }

  public stepFunctions(): IStepFunctionsClient {
    const client = new SFNClient(this.config);
    return {
      updateStateMachine: (input: UpdateStateMachineCommandInput): Promise<UpdateStateMachineCommandOutput> =>
        client.send(new UpdateStateMachineCommand(input)),
    };
  }

  /**
   * The AWS SDK v3 requires a client config and a command in order to get an endpoint for
   * any given service.
   */
  public async getUrlSuffix(region: string): Promise<string> {
    const cfn = new CloudFormationClient({ region });
    const endpoint = await getEndpointFromInstructions({}, DescribeStackResourcesCommand, { ...cfn.config });
    return endpoint.url.hostname.split(`${region}.`).pop()!;
  }

  public async currentAccount(): Promise<Account> {
    return cached(this, CURRENT_ACCOUNT_KEY, () =>
      SDK.accountCache.fetch(this._credentials.accessKeyId, async () => {
        // if we don't have one, resolve from STS and store in cache.
        debug('Looking up default account ID from STS');
        const client = new STSClient({
          ...this.config,
          ...this.stsRetryOptions,
        });
        const command = new GetCallerIdentityCommand({});
        const result = await client.send(command);
        debug(result.Account!, result.Arn, result.UserId);
        const accountId = result.Account;
        const partition = result.Arn!.split(':')[1];
        if (!accountId) {
          throw new Error("STS didn't return an account ID");
        }
        debug('Default account ID:', accountId);

        // Save another STS call later if this one already succeeded
        this._credentialsValidated = true;
        return { accountId, partition };
      }),
    );
  }

  /**
   * Make sure the the current credentials are not expired
   */
  public async validateCredentials() {
    if (this._credentialsValidated) {
      return;
    }

    const client = new STSClient({ ...this.config, ...this.stsRetryOptions });
    await client.send(new GetCallerIdentityCommand({}));
    this._credentialsValidated = true;
  }
}

const CURRENT_ACCOUNT_KEY = Symbol('current_account_key');<|MERGE_RESOLUTION|>--- conflicted
+++ resolved
@@ -307,8 +307,6 @@
 import { debug } from '../../logging';
 import { traceMethods } from '../../util/tracing';
 
-<<<<<<< HEAD
-=======
 // We need to map regions to domain suffixes, and the SDK already has a function to do this.
 // It's not part of the public API, but it's also unlikely to go away.
 //
@@ -324,65 +322,6 @@
   throw new Error('This version of AWS SDK for JS does not have the \'getEndpointSuffix\' function!');
 }
 
-export interface S3ClientOptions {
-  /**
-   * If APIs are used that require MD5 checksums.
-   *
-   * Some S3 APIs in SDKv2 have a bug that always requires them to use a MD5 checksum.
-   * These APIs are not going to be supported in a FIPS environment.
-   */
-  needsMd5Checksums?: boolean;
-}
-
-export interface ISDK {
-  /**
-   * The region this SDK has been instantiated for
-   *
-   * (As distinct from the `defaultRegion()` on SdkProvider which
-   * represents the region configured in the default config).
-   */
-  readonly currentRegion: string;
-
-  /**
-   * The Account this SDK has been instantiated for
-   *
-   * (As distinct from the `defaultAccount()` on SdkProvider which
-   * represents the account available by using default credentials).
-   */
-  currentAccount(): Promise<Account>;
-
-  getEndpointSuffix(region: string): string;
-
-  /**
-   * Appends the given string as the extra information to put into the User-Agent header for any requests invoked by this SDK.
-   * If the string is 'undefined', this method has no effect.
-   */
-  appendCustomUserAgent(userAgentData?: string): void;
-
-  /**
-   * Removes the given string from the extra User-Agent header data used for requests invoked by this SDK.
-   */
-  removeCustomUserAgent(userAgentData: string): void;
-
-  lambda(): AWS.Lambda;
-  cloudFormation(): AWS.CloudFormation;
-  ec2(): AWS.EC2;
-  iam(): AWS.IAM;
-  ssm(): AWS.SSM;
-  s3(options?: S3ClientOptions): AWS.S3;
-  route53(): AWS.Route53;
-  ecr(): AWS.ECR;
-  ecs(): AWS.ECS;
-  elbv2(): AWS.ELBv2;
-  secretsManager(): AWS.SecretsManager;
-  kms(): AWS.KMS;
-  stepFunctions(): AWS.StepFunctions;
-  codeBuild(): AWS.CodeBuild;
-  cloudWatchLogs(): AWS.CloudWatchLogs;
-  appsync(): AWS.AppSync;
-}
-
->>>>>>> 0fb61067
 /**
  * Additional SDK configuration options
  */
@@ -775,7 +714,6 @@
     };
   }
 
-<<<<<<< HEAD
   public ecr(): IECRClient {
     const client = new ECRClient(this.config);
     return {
@@ -792,26 +730,6 @@
       ): Promise<PutImageScanningConfigurationCommandOutput> =>
         client.send(new PutImageScanningConfigurationCommand(input)),
     };
-=======
-  public s3({
-    needsMd5Checksums: apiRequiresMd5Checksum = false,
-  }: S3ClientOptions = {}): AWS.S3 {
-    const config = { ...this.config };
-
-    if (!apiRequiresMd5Checksum) {
-      // In FIPS enabled environments, the MD5 algorithm is not available for use in crypto module.
-      // However by default the S3 client is using an MD5 checksum for content integrity checking.
-      // While this usage is technically allowed in FIPS (MD5 is only prohibited for cryptographic use),
-      // in practice it is just easier to use an allowed checksum mechanism.
-      // We are disabling the S3 content checksums, and are re-enabling the regular SigV4 body signing.
-      // SigV4 uses SHA256 for their content checksum. This configuration matches the default behavior
-      // of the AWS SDKv3 and is a safe choice for all users, except in the above APIs.
-      config.s3DisableBodySigning = false;
-      config.computeChecksums = false;
-    }
-
-    return this.wrapServiceErrorHandling(new AWS.S3(config));
->>>>>>> 0fb61067
   }
 
   public ecs(): IECSClient {
@@ -837,6 +755,26 @@
         );
       },
     };
+  }
+
+  public s3({
+              needsMd5Checksums: apiRequiresMd5Checksum = false,
+            }: S3ClientOptions = {}): AWS.S3 {
+    const config = { ...this.config };
+
+    if (!apiRequiresMd5Checksum) {
+      // In FIPS enabled environments, the MD5 algorithm is not available for use in crypto module.
+      // However by default the S3 client is using an MD5 checksum for content integrity checking.
+      // While this usage is technically allowed in FIPS (MD5 is only prohibited for cryptographic use),
+      // in practice it is just easier to use an allowed checksum mechanism.
+      // We are disabling the S3 content checksums, and are re-enabling the regular SigV4 body signing.
+      // SigV4 uses SHA256 for their content checksum. This configuration matches the default behavior
+      // of the AWS SDKv3 and is a safe choice for all users, except in the above APIs.
+      config.s3DisableBodySigning = false;
+      config.computeChecksums = false;
+    }
+
+    return this.wrapServiceErrorHandling(new AWS.S3(config));
   }
 
   public elbv2(): IElasticLoadBalancingV2Client {
