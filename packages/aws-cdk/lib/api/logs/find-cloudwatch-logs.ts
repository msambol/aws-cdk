<<<<<<< HEAD
import type { CloudFormationStackArtifact, Environment } from '@aws-cdk/cx-api';
import type { StackResourceSummary } from '@aws-sdk/client-cloudformation';
import type { SDK, SdkProvider } from '../aws-auth';
import { Deployments } from '../deployments';
import { EvaluateCloudFormationTemplate, LazyListStackResources } from '../evaluate-cloudformation-template';
import { Mode } from '../plugin';
=======
import * as cxapi from '@aws-cdk/cx-api';
import { CloudFormation } from 'aws-sdk';
import { debug } from '../../logging';
import { ISDK, Mode, SdkProvider } from '../aws-auth';
import { EnvironmentAccess } from '../environment-access';
import { EvaluateCloudFormationTemplate, LazyListStackResources } from '../evaluate-cloudformation-template';
import { DEFAULT_TOOLKIT_STACK_NAME } from '../toolkit-info';
>>>>>>> 4e715b83

// resource types that have associated CloudWatch Log Groups that should _not_ be monitored
const IGNORE_LOGS_RESOURCE_TYPES = ['AWS::EC2::FlowLog', 'AWS::CloudTrail::Trail', 'AWS::CodeBuild::Project'];

/**
 * Configuration needed to monitor CloudWatch Log Groups
 * found in a given CloudFormation Stack
 */
export interface FoundLogGroupsResult {
  /**
   * The resolved environment (account/region) that the log
   * groups are deployed in
   */
  readonly env: Environment;

  /**
   * The SDK that can be used to read events from the CloudWatch
   * Log Groups in the given environment
   */
  readonly sdk: SDK;

  /**
   * The names of the relevant CloudWatch Log Groups
   * in the given CloudFormation template
   */
  readonly logGroupNames: string[];
}

export async function findCloudWatchLogGroups(
  sdkProvider: SdkProvider,
  stackArtifact: CloudFormationStackArtifact,
): Promise<FoundLogGroupsResult> {
  let sdk: SDK;
  const resolvedEnv = await sdkProvider.resolveEnvironment(stackArtifact.environment);
  // try to assume the lookup role and fallback to the default credentials
  try {
    sdk = (await new EnvironmentAccess(sdkProvider, DEFAULT_TOOLKIT_STACK_NAME).accessStackForLookup(stackArtifact)).sdk;
  } catch (e: any) {
    debug(`Failed to access SDK environment: ${e.message}`);
    sdk = (await sdkProvider.forEnvironment(resolvedEnv, Mode.ForReading)).sdk;
  }

  const listStackResources = new LazyListStackResources(sdk, stackArtifact.stackName);
  const evaluateCfnTemplate = new EvaluateCloudFormationTemplate({
    stackName: stackArtifact.stackName,
    template: stackArtifact.template,
    parameters: {},
    account: resolvedEnv.account,
    region: resolvedEnv.region,
    partition: (await sdk.currentAccount()).partition,
    sdk,
  });

  const stackResources = await listStackResources.listStackResources();
  const logGroupNames = findAllLogGroupNames(stackResources, evaluateCfnTemplate);

  return {
    env: resolvedEnv,
    sdk,
    logGroupNames,
  };
}

/**
 * Determine if a CloudWatch Log Group is associated
 * with an ignored resource
 */
function isReferencedFromIgnoredResource(
  logGroupResource: StackResourceSummary,
  evaluateCfnTemplate: EvaluateCloudFormationTemplate,
): boolean {
  const resourcesReferencingLogGroup = evaluateCfnTemplate.findReferencesTo(logGroupResource.LogicalResourceId!);
  return resourcesReferencingLogGroup.some((reference) => {
    return IGNORE_LOGS_RESOURCE_TYPES.includes(reference.Type);
  });
}

type CloudWatchLogsResolver = (
  resource: StackResourceSummary,
  evaluateCfnTemplate: EvaluateCloudFormationTemplate,
) => string | undefined;

const cloudWatchLogsResolvers: Record<string, CloudWatchLogsResolver> = {
  'AWS::Logs::LogGroup': (resource, evaluateCfnTemplate) => {
    if (isReferencedFromIgnoredResource(resource, evaluateCfnTemplate)) {
      return undefined;
    }
    return resource.PhysicalResourceId?.toString();
  },

  // Resource types that will create a CloudWatch log group with a specific name if one is not provided.
  // The keys are CFN resource types, and the values are the name of the physical name property of that resource
  // and the service name that is used in the automatically created CloudWatch log group.
  'AWS::Lambda::Function': (resource, evaluateCfnTemplate) => {
    const loggingConfig = evaluateCfnTemplate.getResourceProperty(resource.LogicalResourceId!, 'LoggingConfig');
    if (loggingConfig?.LogGroup) {
      // if LogGroup is a string then use it as the LogGroupName as it is referred by LogGroup.fromLogGroupArn in CDK
      if (typeof loggingConfig.LogGroup === 'string') {
        return loggingConfig.LogGroup;
      }

      // if { Ref: '...' } is used then try to resolve the LogGroupName from the referenced resource in the template
      if (typeof loggingConfig.LogGroup === 'object') {
        if (loggingConfig.LogGroup.Ref) {
          return evaluateCfnTemplate.getResourceProperty(loggingConfig.LogGroup.Ref, 'LogGroupName');
        }
      }
    }

    return `/aws/lambda/${resource.PhysicalResourceId}`;
  },
};

/**
 * Find all CloudWatch Log Groups in the deployed template.
 * This will find both explicitly created Log Groups (excluding those associated with ignored resources)
 * and Log Groups created implicitly (i.e. Lambda Functions)
 */
function findAllLogGroupNames(
  stackResources: StackResourceSummary[],
  evaluateCfnTemplate: EvaluateCloudFormationTemplate,
): string[] {
  const logGroupNames: string[] = [];

  for (const resource of stackResources) {
    const logGroupResolver = cloudWatchLogsResolvers[resource.ResourceType!];
    if (logGroupResolver) {
      const logGroupName = logGroupResolver(resource, evaluateCfnTemplate);
      if (logGroupName) {
        logGroupNames.push(logGroupName);
      }
    }
  }

  return logGroupNames;
}<|MERGE_RESOLUTION|>--- conflicted
+++ resolved
@@ -1,19 +1,11 @@
-<<<<<<< HEAD
 import type { CloudFormationStackArtifact, Environment } from '@aws-cdk/cx-api';
 import type { StackResourceSummary } from '@aws-sdk/client-cloudformation';
+import { debug } from '../../logging';
 import type { SDK, SdkProvider } from '../aws-auth';
-import { Deployments } from '../deployments';
+import { EnvironmentAccess } from '../environment-access';
 import { EvaluateCloudFormationTemplate, LazyListStackResources } from '../evaluate-cloudformation-template';
 import { Mode } from '../plugin';
-=======
-import * as cxapi from '@aws-cdk/cx-api';
-import { CloudFormation } from 'aws-sdk';
-import { debug } from '../../logging';
-import { ISDK, Mode, SdkProvider } from '../aws-auth';
-import { EnvironmentAccess } from '../environment-access';
-import { EvaluateCloudFormationTemplate, LazyListStackResources } from '../evaluate-cloudformation-template';
 import { DEFAULT_TOOLKIT_STACK_NAME } from '../toolkit-info';
->>>>>>> 4e715b83
 
 // resource types that have associated CloudWatch Log Groups that should _not_ be monitored
 const IGNORE_LOGS_RESOURCE_TYPES = ['AWS::EC2::FlowLog', 'AWS::CloudTrail::Trail', 'AWS::CodeBuild::Project'];
