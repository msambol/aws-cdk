import { randomUUID } from 'crypto';
import * as cxapi from '@aws-cdk/cx-api';
import * as cdk_assets from 'cdk-assets';
import { AssetManifest, IManifestEntry } from 'cdk-assets';
import * as chalk from 'chalk';
import type { SDK } from './aws-auth/sdk';
import type { CredentialsOptions, SdkForEnvironment, SdkProvider } from './aws-auth/sdk-provider';
import { deployStack, type DeployStackResult, destroyStack, type DeploymentMethod } from './deploy-stack';
import { type EnvironmentResources, EnvironmentResourcesRegistry } from './environment-resources';
import { HotswapMode } from './hotswap/common';
<<<<<<< HEAD
import {
  loadCurrentTemplateWithNestedStacks,
  loadCurrentTemplate,
  type RootTemplateWithNestedStacks,
} from './nested-stack-helpers';
import { Mode } from './plugin';
import type { Tag } from '../cdk-toolkit';
import { debug, warning, error } from '../logging';
import {
  CloudFormationStack,
  type Template,
  type ResourcesToImport,
  type ResourceIdentifierSummaries,
  stabilizeStack,
} from './util/cloudformation';
=======
import { loadCurrentTemplateWithNestedStacks, loadCurrentTemplate, RootTemplateWithNestedStacks } from './nested-stack-helpers';
import { determineAllowCrossAccountAssetPublishing } from './util/checks';
import { CloudFormationStack, Template, ResourcesToImport, ResourceIdentifierSummaries, stabilizeStack, uploadStackTemplateAssets } from './util/cloudformation';
>>>>>>> f1e2f3b6
import { StackActivityMonitor, StackActivityProgress } from './util/cloudformation/stack-activity-monitor';
import { StackEventPoller } from './util/cloudformation/stack-event-poller';
import { RollbackChoice } from './util/cloudformation/stack-status';
import { replaceEnvPlaceholders } from './util/placeholders';
import { makeBodyParameter } from './util/template-body-parameter';
import { AssetManifestBuilder } from '../util/asset-manifest-builder';
import {
  buildAssets,
  publishAssets,
  type BuildAssetsOptions,
  type PublishAssetsOptions,
  PublishingAws,
  EVENT_TO_LOGGER,
} from '../util/asset-publishing';

const BOOTSTRAP_STACK_VERSION_FOR_ROLLBACK = 23;

/**
 * SDK obtained by assuming the lookup role
 * for a given environment
 */
export interface PreparedSdkWithLookupRoleForEnvironment {
  /**
   * The SDK for the given environment
   */
  readonly sdk: SDK;

  /**
   * The resolved environment for the stack
   * (no more 'unknown-account/unknown-region')
   */
  readonly resolvedEnvironment: cxapi.Environment;

  /**
   * Whether or not the assume role was successful.
   * If the assume role was not successful (false)
   * then that means that the 'sdk' returned contains
   * the default credentials (not the assume role credentials)
   */
  readonly didAssumeRole: boolean;

  /**
   * An object for accessing the bootstrap resources in this environment
   */
  readonly envResources: EnvironmentResources;
}

export interface DeployStackOptions {
  /**
   * Stack to deploy
   */
  readonly stack: cxapi.CloudFormationStackArtifact;

  /**
   * Execution role for the deployment (pass through to CloudFormation)
   *
   * @default - Current role
   */
  readonly roleArn?: string;

  /**
   * Topic ARNs to send a message when deployment finishes (pass through to CloudFormation)
   *
   * @default - No notifications
   */
  readonly notificationArns?: string[];

  /**
   * Override name under which stack will be deployed
   *
   * @default - Use artifact default
   */
  readonly deployName?: string;

  /**
   * Don't show stack deployment events, just wait
   *
   * @default false
   */
  readonly quiet?: boolean;

  /**
   * Name of the toolkit stack, if not the default name
   *
   * @default 'CDKToolkit'
   */
  readonly toolkitStackName?: string;

  /**
   * List of asset IDs which should NOT be built or uploaded
   *
   * @default - Build all assets
   */
  readonly reuseAssets?: string[];

  /**
   * Stack tags (pass through to CloudFormation)
   */
  readonly tags?: Tag[];

  /**
   * Stage the change set but don't execute it
   *
   * @default - true
   * @deprecated Use 'deploymentMethod' instead
   */
  readonly execute?: boolean;

  /**
   * Optional name to use for the CloudFormation change set.
   * If not provided, a name will be generated automatically.
   *
   * @deprecated Use 'deploymentMethod' instead
   */
  readonly changeSetName?: string;

  /**
   * Select the deployment method (direct or using a change set)
   *
   * @default - Change set with default options
   */
  readonly deploymentMethod?: DeploymentMethod;

  /**
   * Force deployment, even if the deployed template is identical to the one we are about to deploy.
   * @default false deployment will be skipped if the template is identical
   */
  readonly force?: boolean;

  /**
   * Extra parameters for CloudFormation
   * @default - no additional parameters will be passed to the template
   */
  readonly parameters?: { [name: string]: string | undefined };

  /**
   * Use previous values for unspecified parameters
   *
   * If not set, all parameters must be specified for every deployment.
   *
   * @default true
   */
  readonly usePreviousParameters?: boolean;

  /**
   * Display mode for stack deployment progress.
   *
   * @default - StackActivityProgress.Bar - stack events will be displayed for
   *   the resource currently being deployed.
   */
  readonly progress?: StackActivityProgress;

  /**
   * Whether we are on a CI system
   *
   * @default false
   */
  readonly ci?: boolean;

  /**
   * Rollback failed deployments
   *
   * @default true
   */
  readonly rollback?: boolean;

  /*
   * Whether to perform a 'hotswap' deployment.
   * A 'hotswap' deployment will attempt to short-circuit CloudFormation
   * and update the affected resources like Lambda functions directly.
   *
   * @default - `HotswapMode.FULL_DEPLOYMENT` for regular deployments, `HotswapMode.HOTSWAP_ONLY` for 'watch' deployments
   */
  readonly hotswap?: HotswapMode;

  /**
   * The extra string to append to the User-Agent header when performing AWS SDK calls.
   *
   * @default - nothing extra is appended to the User-Agent header
   */
  readonly extraUserAgent?: string;

  /**
   * List of existing resources to be IMPORTED into the stack, instead of being CREATED
   */
  readonly resourcesToImport?: ResourcesToImport;

  /**
   * If present, use this given template instead of the stored one
   *
   * @default - Use the stored template
   */
  readonly overrideTemplate?: any;

  /**
   * Whether to build/publish assets in parallel
   *
   * @default true To remain backward compatible.
   */
  readonly assetParallelism?: boolean;

  /**
   * Whether to deploy if the app contains no stacks.
   *
   * @default false
   */
  ignoreNoStacks?: boolean;
}

export interface RollbackStackOptions {
  /**
   * Stack to roll back
   */
  readonly stack: cxapi.CloudFormationStackArtifact;

  /**
   * Execution role for the deployment (pass through to CloudFormation)
   *
   * @default - Current role
   */
  readonly roleArn?: string;

  /**
   * Don't show stack deployment events, just wait
   *
   * @default false
   */
  readonly quiet?: boolean;

  /**
   * Whether we are on a CI system
   *
   * @default false
   */
  readonly ci?: boolean;

  /**
   * Name of the toolkit stack, if not the default name
   *
   * @default 'CDKToolkit'
   */
  readonly toolkitStackName?: string;

  /**
   * Whether to force a rollback or not
   *
   * Forcing a rollback will orphan all undeletable resources.
   *
   * @default false
   */
  readonly force?: boolean;

  /**
   * Orphan the resources with the given logical IDs
   *
   * @default - No orphaning
   */
  readonly orphanLogicalIds?: string[];

  /**
   * Display mode for stack deployment progress.
   *
   * @default - StackActivityProgress.Bar - stack events will be displayed for
   *   the resource currently being deployed.
   */
  readonly progress?: StackActivityProgress;

  /**
   * Whether to validate the version of the bootstrap stack permissions
   *
   * @default true
   */
  readonly validateBootstrapStackVersion?: boolean;
}

export interface RollbackStackResult {
  readonly notInRollbackableState?: boolean;
  readonly success?: boolean;
}

interface AssetOptions {
  /**
   * Stack with assets to build.
   */
  readonly stack: cxapi.CloudFormationStackArtifact;

  /**
   * Execution role for the building.
   *
   * @default - Current role
   */
  readonly roleArn?: string;
}

export interface BuildStackAssetsOptions extends AssetOptions {
  /**
   * Options to pass on to `buildAssets()` function
   */
  readonly buildOptions?: BuildAssetsOptions;

  /**
   * Stack name this asset is for
   */
  readonly stackName?: string;
}

interface PublishStackAssetsOptions extends AssetOptions {
  /**
   * Options to pass on to `publishAsests()` function
   */
  readonly publishOptions?: Omit<PublishAssetsOptions, 'buildAssets'>;

  /**
   * Stack name this asset is for
   */
  readonly stackName?: string;
}

export interface DestroyStackOptions {
  stack: cxapi.CloudFormationStackArtifact;
  deployName?: string;
  roleArn?: string;
  quiet?: boolean;
  force?: boolean;
  ci?: boolean;
}

export interface StackExistsOptions {
  stack: cxapi.CloudFormationStackArtifact;
  deployName?: string;
  tryLookupRole?: boolean;
}

export interface DeploymentsProps {
  sdkProvider: SdkProvider;
  readonly toolkitStackName?: string;
  readonly quiet?: boolean;
}

/**
 * SDK obtained by assuming the deploy role
 * for a given environment
 */
export interface PreparedSdkForEnvironment {
  /**
   * The SDK for the given environment
   */
  readonly stackSdk: SDK;

  /**
   * The resolved environment for the stack
   * (no more 'unknown-account/unknown-region')
   */
  readonly resolvedEnvironment: cxapi.Environment;
  /**
   * The Execution Role that should be passed to CloudFormation.
   *
   * @default - no execution role is used
   */
  readonly cloudFormationRoleArn?: string;

  /**
   * Access class for environmental resources to help the deployment
   */
  readonly envResources: EnvironmentResources;
}

/**
 * Scope for a single set of deployments from a set of Cloud Assembly Artifacts
 *
 * Manages lookup of SDKs, Bootstrap stacks, etc.
 */
export class Deployments {
  private readonly sdkProvider: SdkProvider;
  private readonly sdkCache = new Map<string, SdkForEnvironment>();
  private readonly publisherCache = new Map<AssetManifest, cdk_assets.AssetPublishing>();
  private readonly environmentResources: EnvironmentResourcesRegistry;

  private _allowCrossAccountAssetPublishing: boolean | undefined;
  constructor(private readonly props: DeploymentsProps) {
    this.sdkProvider = props.sdkProvider;
    this.environmentResources = new EnvironmentResourcesRegistry(props.toolkitStackName);
  }

  /**
   * Resolves the environment for a stack.
   */
  public async resolveEnvironment(stack: cxapi.CloudFormationStackArtifact): Promise<cxapi.Environment> {
    return this.sdkProvider.resolveEnvironment(stack.environment);
  }

  public async readCurrentTemplateWithNestedStacks(
    rootStackArtifact: cxapi.CloudFormationStackArtifact,
    retrieveProcessedTemplate: boolean = false,
  ): Promise<RootTemplateWithNestedStacks> {
    const sdk = (await this.prepareSdkWithLookupOrDeployRole(rootStackArtifact)).stackSdk;
    return loadCurrentTemplateWithNestedStacks(rootStackArtifact, sdk, retrieveProcessedTemplate);
  }

  public async readCurrentTemplate(stackArtifact: cxapi.CloudFormationStackArtifact): Promise<Template> {
    debug(`Reading existing template for stack ${stackArtifact.displayName}.`);
    const sdk = (await this.prepareSdkWithLookupOrDeployRole(stackArtifact)).stackSdk;
    return loadCurrentTemplate(stackArtifact, sdk);
  }

  public async resourceIdentifierSummaries(
    stackArtifact: cxapi.CloudFormationStackArtifact,
  ): Promise<ResourceIdentifierSummaries> {
    debug(`Retrieving template summary for stack ${stackArtifact.displayName}.`);
    // Currently, needs to use `deploy-role` since it may need to read templates in the staging
    // bucket which have been encrypted with a KMS key (and lookup-role may not read encrypted things)
    const { stackSdk, resolvedEnvironment, envResources } = await this.prepareSdkFor(
      stackArtifact,
      undefined,
      Mode.ForReading,
    );
    const cfn = stackSdk.cloudFormation();

    await uploadStackTemplateAssets(stackArtifact, this);

    // Upload the template, if necessary, before passing it to CFN
    const builder = new AssetManifestBuilder();
    const cfnParam = await makeBodyParameter(
      stackArtifact,
      resolvedEnvironment,
      builder,
      envResources,
    );

<<<<<<< HEAD
    const response = await cfn.getTemplateSummary(cfnParam);
=======
    // If the `makeBodyParameter` before this added assets, make sure to publish them before
    // calling the API.
    const addedAssets = builder.toManifest(stackArtifact.assembly.directory);
    for (const entry of addedAssets.entries) {
      await this.buildSingleAsset('no-version-validation', addedAssets, entry, {
        stack: stackArtifact,
      });
      await this.publishSingleAsset(addedAssets, entry, {
        stack: stackArtifact,
      });
    }

    const response = await cfn.getTemplateSummary(cfnParam).promise();
>>>>>>> f1e2f3b6
    if (!response.ResourceIdentifierSummaries) {
      debug('GetTemplateSummary API call did not return "ResourceIdentifierSummaries"');
    }
    return response.ResourceIdentifierSummaries ?? [];
  }

  public async deployStack(options: DeployStackOptions): Promise<DeployStackResult> {
    let deploymentMethod = options.deploymentMethod;
    if (options.changeSetName || options.execute !== undefined) {
      if (deploymentMethod) {
        throw new Error(
          "You cannot supply both 'deploymentMethod' and 'changeSetName/execute'. Supply one or the other.",
        );
      }
      deploymentMethod = {
        method: 'change-set',
        changeSetName: options.changeSetName,
        execute: options.execute,
      };
    }

    const { stackSdk, resolvedEnvironment, cloudFormationRoleArn, envResources } = await this.prepareSdkFor(
      options.stack,
      options.roleArn,
      Mode.ForWriting,
    );

    // Do a verification of the bootstrap stack version
    await this.validateBootstrapStackVersion(
      options.stack.stackName,
      options.stack.requiresBootstrapStackVersion,
      options.stack.bootstrapStackVersionSsmParameter,
      envResources,
    );

    return deployStack({
      stack: options.stack,
      resolvedEnvironment,
      deployName: options.deployName,
      notificationArns: options.notificationArns,
      quiet: options.quiet,
      sdk: stackSdk,
      sdkProvider: this.sdkProvider,
      roleArn: cloudFormationRoleArn,
      reuseAssets: options.reuseAssets,
      envResources,
      tags: options.tags,
      deploymentMethod,
      force: options.force,
      parameters: options.parameters,
      usePreviousParameters: options.usePreviousParameters,
      progress: options.progress,
      ci: options.ci,
      rollback: options.rollback,
      hotswap: options.hotswap,
      extraUserAgent: options.extraUserAgent,
      resourcesToImport: options.resourcesToImport,
      overrideTemplate: options.overrideTemplate,
      assetParallelism: options.assetParallelism,
    });
  }

  public async rollbackStack(options: RollbackStackOptions): Promise<RollbackStackResult> {
    let resourcesToSkip: string[] = options.orphanLogicalIds ?? [];
    if (options.force && resourcesToSkip.length > 0) {
      throw new Error('Cannot combine --force with --orphan');
    }

    const {
      stackSdk,
      resolvedEnvironment: _,
      cloudFormationRoleArn,
      envResources,
    } = await this.prepareSdkFor(options.stack, options.roleArn, Mode.ForWriting);

    if (options.validateBootstrapStackVersion ?? true) {
      // Do a verification of the bootstrap stack version
      await this.validateBootstrapStackVersion(
        options.stack.stackName,
        BOOTSTRAP_STACK_VERSION_FOR_ROLLBACK,
        options.stack.bootstrapStackVersionSsmParameter,
        envResources,
      );
    }

    const cfn = stackSdk.cloudFormation();
    const deployName = options.stack.stackName;

    // We loop in case of `--force` and the stack ends up in `CONTINUE_UPDATE_ROLLBACK`.
    let maxLoops = 10;
    while (maxLoops--) {
      let cloudFormationStack = await CloudFormationStack.lookup(cfn, deployName);

      switch (cloudFormationStack.stackStatus.rollbackChoice) {
        case RollbackChoice.NONE:
          warning(`Stack ${deployName} does not need a rollback: ${cloudFormationStack.stackStatus}`);
          return { notInRollbackableState: true };

        case RollbackChoice.START_ROLLBACK:
          debug(`Initiating rollback of stack ${deployName}`);
          await cfn.rollbackStack({
            StackName: deployName,
            RoleARN: cloudFormationRoleArn,
            ClientRequestToken: randomUUID(),
            // Enabling this is just the better overall default, the only reason it isn't the upstream default is backwards compatibility
            RetainExceptOnCreate: true,
          });
          break;

        case RollbackChoice.CONTINUE_UPDATE_ROLLBACK:
          if (options.force) {
            // Find the failed resources from the deployment and automatically skip them
            // (Using deployment log because we definitely have `DescribeStackEvents` permissions, and we might not have
            // `DescribeStackResources` permissions).
            const poller = new StackEventPoller(cfn, {
              stackName: deployName,
              stackStatuses: ['ROLLBACK_IN_PROGRESS', 'UPDATE_ROLLBACK_IN_PROGRESS'],
            });
            await poller.poll();
            resourcesToSkip = poller.resourceErrors
              .filter((r) => !r.isStackEvent && r.parentStackLogicalIds.length === 0)
              .map((r) => r.event.LogicalResourceId ?? '');
          }

          const skipDescription = resourcesToSkip.length > 0 ? ` (orphaning: ${resourcesToSkip.join(', ')})` : '';
          warning(`Continuing rollback of stack ${deployName}${skipDescription}`);
          await cfn.continueUpdateRollback({
            StackName: deployName,
            ClientRequestToken: randomUUID(),
            RoleARN: cloudFormationRoleArn,
            ResourcesToSkip: resourcesToSkip,
          });
          break;

        case RollbackChoice.ROLLBACK_FAILED:
          warning(
            `Stack ${deployName} failed creation and rollback. This state cannot be rolled back. You can recreate this stack by running 'cdk deploy'.`,
          );
          return { notInRollbackableState: true };

        default:
          throw new Error(`Unexpected rollback choice: ${cloudFormationStack.stackStatus.rollbackChoice}`);
      }

      const monitor = options.quiet
        ? undefined
        : StackActivityMonitor.withDefaultPrinter(cfn, deployName, options.stack, {
          ci: options.ci,
        }).start();

      let stackErrorMessage: string | undefined = undefined;
      let finalStackState = cloudFormationStack;
      try {
        const successStack = await stabilizeStack(cfn, deployName);

        // This shouldn't really happen, but catch it anyway. You never know.
        if (!successStack) {
          throw new Error('Stack deploy failed (the stack disappeared while we were rolling it back)');
        }
        finalStackState = successStack;

        const errors = monitor?.errors?.join(', ');
        if (errors) {
          stackErrorMessage = errors;
        }
      } catch (e: any) {
        stackErrorMessage = suffixWithErrors(e.message, monitor?.errors);
      } finally {
        await monitor?.stop();
      }

      if (finalStackState.stackStatus.isRollbackSuccess || !stackErrorMessage) {
        return { success: true };
      }

      // Either we need to ignore some resources to continue the rollback, or something went wrong
      if (finalStackState.stackStatus.rollbackChoice === RollbackChoice.CONTINUE_UPDATE_ROLLBACK && options.force) {
        // Do another loop-de-loop
        continue;
      }

      throw new Error(
        `${stackErrorMessage} (fix problem and retry, or orphan these resources using --orphan or --force)`,
      );
    }
    throw new Error(
      "Rollback did not finish after a large number of iterations; stopping because it looks like we're not making progress anymore. You can retry if rollback was progressing as expected.",
    );
  }

  public async destroyStack(options: DestroyStackOptions): Promise<void> {
    const { stackSdk, cloudFormationRoleArn: roleArn } = await this.prepareSdkFor(
      options.stack,
      options.roleArn,
      Mode.ForWriting,
    );

    return destroyStack({
      sdk: stackSdk,
      roleArn,
      stack: options.stack,
      deployName: options.deployName,
      quiet: options.quiet,
      ci: options.ci,
    });
  }

  public async stackExists(options: StackExistsOptions): Promise<boolean> {
    let stackSdk;
    if (options.tryLookupRole) {
      stackSdk = (await this.prepareSdkWithLookupOrDeployRole(options.stack)).stackSdk;
    } else {
      stackSdk = (await this.prepareSdkFor(options.stack, undefined, Mode.ForReading)).stackSdk;
    }
    const stack = await CloudFormationStack.lookup(
      stackSdk.cloudFormation(),
      options.deployName ?? options.stack.stackName,
    );
    return stack.exists;
  }

  public async prepareSdkWithDeployRole(
    stackArtifact: cxapi.CloudFormationStackArtifact,
  ): Promise<PreparedSdkForEnvironment> {
    return this.prepareSdkFor(stackArtifact, undefined, Mode.ForWriting);
  }

  private async prepareSdkWithLookupOrDeployRole(
    stackArtifact: cxapi.CloudFormationStackArtifact,
  ): Promise<PreparedSdkForEnvironment> {
    // try to assume the lookup role
    try {
      const result = await this.prepareSdkWithLookupRoleFor(stackArtifact);
      if (result.didAssumeRole) {
        return {
          resolvedEnvironment: result.resolvedEnvironment,
          stackSdk: result.sdk,
          envResources: result.envResources,
        };
      }
    } catch {}
    // fall back to the deploy role
    return this.prepareSdkFor(stackArtifact, undefined, Mode.ForReading);
  }

  /**
   * Get the environment necessary for touching the given stack
   *
   * Returns the following:
   *
   * - The resolved environment for the stack (no more 'unknown-account/unknown-region')
   * - SDK loaded with the right credentials for calling `CreateChangeSet`.
   * - The Execution Role that should be passed to CloudFormation.
   */
  private async prepareSdkFor(
    stack: cxapi.CloudFormationStackArtifact,
    roleArn: string | undefined,
    mode: Mode,
  ): Promise<PreparedSdkForEnvironment> {
    if (!stack.environment) {
      throw new Error(`The stack ${stack.displayName} does not have an environment`);
    }

    const resolvedEnvironment = await this.resolveEnvironment(stack);

    // Substitute any placeholders with information about the current environment
    const arns = await replaceEnvPlaceholders(
      {
        assumeRoleArn: stack.assumeRoleArn,

        // Use the override if given, otherwise use the field from the stack
        cloudFormationRoleArn: roleArn ?? stack.cloudFormationExecutionRoleArn,
      },
      resolvedEnvironment,
      this.sdkProvider,
    );

    const stackSdk = (
      await this.cachedSdkForEnvironment(resolvedEnvironment, mode, {
        assumeRoleArn: arns.assumeRoleArn,
        assumeRoleExternalId: stack.assumeRoleExternalId,
        assumeRoleAdditionalOptions: stack.assumeRoleAdditionalOptions,
      })
    ).sdk;

    return {
      stackSdk: stackSdk,
      resolvedEnvironment,
      cloudFormationRoleArn: arns.cloudFormationRoleArn,
      envResources: this.environmentResources.for(resolvedEnvironment, stackSdk),
    };
  }

  /**
   * Try to use the bootstrap lookupRole. There are two scenarios that are handled here
   *  1. The lookup role may not exist (it was added in bootstrap stack version 7)
   *  2. The lookup role may not have the correct permissions (ReadOnlyAccess was added in
   *      bootstrap stack version 8)
   *
   * In the case of 1 (lookup role doesn't exist) `forEnvironment` will either:
   *   1. Return the default credentials if the default credentials are for the stack account
   *   2. Throw an error if the default credentials are not for the stack account.
   *
   * If we successfully assume the lookup role we then proceed to 2 and check whether the bootstrap
   * stack version is valid. If it is not we throw an error which should be handled in the calling
   * function (and fallback to use a different role, etc)
   *
   * If we do not successfully assume the lookup role, but do get back the default credentials
   * then return those and note that we are returning the default credentials. The calling
   * function can then decide to use them or fallback to another role.
   */
  public async prepareSdkWithLookupRoleFor(
    stack: cxapi.CloudFormationStackArtifact,
  ): Promise<PreparedSdkWithLookupRoleForEnvironment> {
    const resolvedEnvironment = await this.sdkProvider.resolveEnvironment(stack.environment);

    // Substitute any placeholders with information about the current environment
    const arns = await replaceEnvPlaceholders(
      {
        lookupRoleArn: stack.lookupRole?.arn,
      },
      resolvedEnvironment,
      this.sdkProvider,
    );

    // try to assume the lookup role
    const warningMessage = `Could not assume ${arns.lookupRoleArn}, proceeding anyway.`;

    try {
      // Trying to assume lookup role and cache the sdk for the environment
      const stackSdk = await this.cachedSdkForEnvironment(resolvedEnvironment, Mode.ForReading, {
        assumeRoleArn: arns.lookupRoleArn,
        assumeRoleExternalId: stack.lookupRole?.assumeRoleExternalId,
        assumeRoleAdditionalOptions: stack.lookupRole?.assumeRoleAdditionalOptions,
      });

      const envResources = this.environmentResources.for(resolvedEnvironment, stackSdk.sdk);

      // if we succeed in assuming the lookup role, make sure we have the correct bootstrap stack version
      if (
        stackSdk.didAssumeRole &&
        stack.lookupRole?.bootstrapStackVersionSsmParameter &&
        stack.lookupRole.requiresBootstrapStackVersion
      ) {
        const version = await envResources.versionFromSsmParameter(stack.lookupRole.bootstrapStackVersionSsmParameter);
        if (version < stack.lookupRole.requiresBootstrapStackVersion) {
          throw new Error(
            `Bootstrap stack version '${stack.lookupRole.requiresBootstrapStackVersion}' is required, found version '${version}'. To get rid of this error, please upgrade to bootstrap version >= ${stack.lookupRole.requiresBootstrapStackVersion}`,
          );
        }
      } else if (!stackSdk.didAssumeRole) {
        const lookUpRoleExists = stack.lookupRole ? true : false;
        warning(
          `Lookup role ${lookUpRoleExists ? 'exists but' : 'does not exist, hence'} was not assumed. Proceeding with default credentials.`,
        );
      }
      return { ...stackSdk, resolvedEnvironment, envResources };
    } catch (e: any) {
      debug(e);

      // only print out the warnings if the lookupRole exists
      if (stack.lookupRole) {
        warning(warningMessage);
      }

      // This error should be shown even if debug mode is off
      if (e instanceof Error && e.message.includes('Bootstrap stack version')) {
        error(e.message);
      }
      throw e;
    }
  }

  private async prepareAndValidateAssets(asset: cxapi.AssetManifestArtifact, options: AssetOptions) {
    const { envResources } = await this.prepareSdkFor(options.stack, options.roleArn, Mode.ForWriting);

    await this.validateBootstrapStackVersion(
      options.stack.stackName,
      asset.requiresBootstrapStackVersion,
      asset.bootstrapStackVersionSsmParameter,
      envResources,
    );

    const manifest = AssetManifest.fromFile(asset.file);

    return { manifest, stackEnv: envResources.environment };
  }

  /**
   * Build all assets in a manifest
   *
   * @deprecated Use `buildSingleAsset` instead
   */
  public async buildAssets(asset: cxapi.AssetManifestArtifact, options: BuildStackAssetsOptions) {
    const { manifest, stackEnv } = await this.prepareAndValidateAssets(asset, options);
    await buildAssets(manifest, this.sdkProvider, stackEnv, options.buildOptions);
  }

  /**
   * Publish all assets in a manifest
   *
   * @deprecated Use `publishSingleAsset` instead
   */
  public async publishAssets(asset: cxapi.AssetManifestArtifact, options: PublishStackAssetsOptions) {
    const { manifest, stackEnv } = await this.prepareAndValidateAssets(asset, options);
    await publishAssets(manifest, this.sdkProvider, stackEnv, {
      ...options.publishOptions,
      allowCrossAccount: await this.allowCrossAccountAssetPublishingForEnv(stackEnv),
    });
  }

  /**
   * Build a single asset from an asset manifest
   *
   * If an assert manifest artifact is given, the bootstrap stack version
   * will be validated according to the constraints in that manifest artifact.
   * If that is not necessary, `'no-version-validation'` can be passed.
   */
<<<<<<< HEAD
  public async buildSingleAsset(
    assetArtifact: cxapi.AssetManifestArtifact,
    assetManifest: AssetManifest,
    asset: IManifestEntry,
    options: BuildStackAssetsOptions,
  ) {
    const { resolvedEnvironment, envResources } = await this.prepareSdkFor(
      options.stack,
      options.roleArn,
      Mode.ForWriting,
    );

    await this.validateBootstrapStackVersion(
      options.stack.stackName,
      assetArtifact.requiresBootstrapStackVersion,
      assetArtifact.bootstrapStackVersionSsmParameter,
      envResources,
    );
=======
  // eslint-disable-next-line max-len
  public async buildSingleAsset(assetArtifact: cxapi.AssetManifestArtifact | 'no-version-validation', assetManifest: AssetManifest, asset: IManifestEntry, options: BuildStackAssetsOptions) {
    const { resolvedEnvironment, envResources } = await this.prepareSdkFor(options.stack, options.roleArn, Mode.ForWriting);

    if (assetArtifact !== 'no-version-validation') {
      await this.validateBootstrapStackVersion(
        options.stack.stackName,
        assetArtifact.requiresBootstrapStackVersion,
        assetArtifact.bootstrapStackVersionSsmParameter,
        envResources);
    }
>>>>>>> f1e2f3b6

    const publisher = this.cachedPublisher(assetManifest, resolvedEnvironment, options.stackName);
    await publisher.buildEntry(asset);
    if (publisher.hasFailures) {
      throw new Error(`Failed to build asset ${asset.id}`);
    }
  }

  /**
   * Publish a single asset from an asset manifest
   */
  // eslint-disable-next-line max-len
  public async publishSingleAsset(
    assetManifest: AssetManifest,
    asset: IManifestEntry,
    options: PublishStackAssetsOptions,
  ) {
    const { resolvedEnvironment: stackEnv } = await this.prepareSdkFor(options.stack, options.roleArn, Mode.ForWriting);

    // No need to validate anymore, we already did that during build
    const publisher = this.cachedPublisher(assetManifest, stackEnv, options.stackName);
    // eslint-disable-next-line no-console
    await publisher.publishEntry(asset, { allowCrossAccount: await this.allowCrossAccountAssetPublishingForEnv(stackEnv) });
    if (publisher.hasFailures) {
      throw new Error(`Failed to publish asset ${asset.id}`);
    }
  }

  private async allowCrossAccountAssetPublishingForEnv(env: cxapi.Environment): Promise<boolean> {
    if (this._allowCrossAccountAssetPublishing === undefined) {
      const sdk = (await this.cachedSdkForEnvironment(env, Mode.ForReading)).sdk;
      this._allowCrossAccountAssetPublishing = await determineAllowCrossAccountAssetPublishing(sdk, this.props.toolkitStackName);
    }
    return this._allowCrossAccountAssetPublishing;
  }

  /**
   * Return whether a single asset has been published already
   */
  public async isSingleAssetPublished(
    assetManifest: AssetManifest,
    asset: IManifestEntry,
    options: PublishStackAssetsOptions,
  ) {
    const { resolvedEnvironment: stackEnv } = await this.prepareSdkFor(options.stack, options.roleArn, Mode.ForWriting);
    const publisher = this.cachedPublisher(assetManifest, stackEnv, options.stackName);
    return publisher.isEntryPublished(asset);
  }

  /**
   * Validate that the bootstrap stack has the right version for this stack
   *
   * Call into envResources.validateVersion, but prepend the stack name in case of failure.
   */
  private async validateBootstrapStackVersion(
    stackName: string,
    requiresBootstrapStackVersion: number | undefined,
    bootstrapStackVersionSsmParameter: string | undefined,
    envResources: EnvironmentResources,
  ) {
    try {
      await envResources.validateVersion(requiresBootstrapStackVersion, bootstrapStackVersionSsmParameter);
    } catch (e: any) {
      throw new Error(`${stackName}: ${e.message}`);
    }
  }

  private async cachedSdkForEnvironment(environment: cxapi.Environment, mode: Mode, options?: CredentialsOptions) {
    const cacheKeyElements = [
      environment.account,
      environment.region,
      `${mode}`,
      options?.assumeRoleArn ?? '',
      options?.assumeRoleExternalId ?? '',
    ];

    if (options?.assumeRoleAdditionalOptions) {
      cacheKeyElements.push(JSON.stringify(options.assumeRoleAdditionalOptions));
    }

    const cacheKey = cacheKeyElements.join(':');
    const existing = this.sdkCache.get(cacheKey);
    if (existing) {
      return existing;
    }
    const ret = await this.sdkProvider.forEnvironment(environment, mode, options);
    this.sdkCache.set(cacheKey, ret);
    return ret;
  }

  private cachedPublisher(assetManifest: cdk_assets.AssetManifest, env: cxapi.Environment, stackName?: string) {
    const existing = this.publisherCache.get(assetManifest);
    if (existing) {
      return existing;
    }
    const prefix = stackName ? `${chalk.bold(stackName)}: ` : '';
    const publisher = new cdk_assets.AssetPublishing(assetManifest, {
      aws: new PublishingAws(this.sdkProvider, env),
      progressListener: new ParallelSafeAssetProgress(prefix, this.props.quiet ?? false),
    });
    this.publisherCache.set(assetManifest, publisher);
    return publisher;
  }
}

/**
 * Asset progress that doesn't do anything with percentages (currently)
 */
class ParallelSafeAssetProgress implements cdk_assets.IPublishProgressListener {
  constructor(
    private readonly prefix: string,
    private readonly quiet: boolean,
  ) {}

  public onPublishEvent(type: cdk_assets.EventType, event: cdk_assets.IPublishProgress): void {
    const handler = this.quiet && type !== 'fail' ? debug : EVENT_TO_LOGGER[type];
    handler(`${this.prefix}${type}: ${event.message}`);
  }
}

function suffixWithErrors(msg: string, errors?: string[]) {
  return errors && errors.length > 0 ? `${msg}: ${errors.join(', ')}` : msg;
}<|MERGE_RESOLUTION|>--- conflicted
+++ resolved
@@ -8,7 +8,6 @@
 import { deployStack, type DeployStackResult, destroyStack, type DeploymentMethod } from './deploy-stack';
 import { type EnvironmentResources, EnvironmentResourcesRegistry } from './environment-resources';
 import { HotswapMode } from './hotswap/common';
-<<<<<<< HEAD
 import {
   loadCurrentTemplateWithNestedStacks,
   loadCurrentTemplate,
@@ -24,11 +23,9 @@
   type ResourceIdentifierSummaries,
   stabilizeStack,
 } from './util/cloudformation';
-=======
 import { loadCurrentTemplateWithNestedStacks, loadCurrentTemplate, RootTemplateWithNestedStacks } from './nested-stack-helpers';
 import { determineAllowCrossAccountAssetPublishing } from './util/checks';
 import { CloudFormationStack, Template, ResourcesToImport, ResourceIdentifierSummaries, stabilizeStack, uploadStackTemplateAssets } from './util/cloudformation';
->>>>>>> f1e2f3b6
 import { StackActivityMonitor, StackActivityProgress } from './util/cloudformation/stack-activity-monitor';
 import { StackEventPoller } from './util/cloudformation/stack-event-poller';
 import { RollbackChoice } from './util/cloudformation/stack-status';
@@ -458,9 +455,6 @@
       envResources,
     );
 
-<<<<<<< HEAD
-    const response = await cfn.getTemplateSummary(cfnParam);
-=======
     // If the `makeBodyParameter` before this added assets, make sure to publish them before
     // calling the API.
     const addedAssets = builder.toManifest(stackArtifact.assembly.directory);
@@ -474,7 +468,6 @@
     }
 
     const response = await cfn.getTemplateSummary(cfnParam).promise();
->>>>>>> f1e2f3b6
     if (!response.ResourceIdentifierSummaries) {
       debug('GetTemplateSummary API call did not return "ResourceIdentifierSummaries"');
     }
@@ -893,9 +886,8 @@
    * will be validated according to the constraints in that manifest artifact.
    * If that is not necessary, `'no-version-validation'` can be passed.
    */
-<<<<<<< HEAD
   public async buildSingleAsset(
-    assetArtifact: cxapi.AssetManifestArtifact,
+    assetArtifact: cxapi.AssetManifestArtifact | 'no-version-validation',
     assetManifest: AssetManifest,
     asset: IManifestEntry,
     options: BuildStackAssetsOptions,
@@ -906,17 +898,6 @@
       Mode.ForWriting,
     );
 
-    await this.validateBootstrapStackVersion(
-      options.stack.stackName,
-      assetArtifact.requiresBootstrapStackVersion,
-      assetArtifact.bootstrapStackVersionSsmParameter,
-      envResources,
-    );
-=======
-  // eslint-disable-next-line max-len
-  public async buildSingleAsset(assetArtifact: cxapi.AssetManifestArtifact | 'no-version-validation', assetManifest: AssetManifest, asset: IManifestEntry, options: BuildStackAssetsOptions) {
-    const { resolvedEnvironment, envResources } = await this.prepareSdkFor(options.stack, options.roleArn, Mode.ForWriting);
-
     if (assetArtifact !== 'no-version-validation') {
       await this.validateBootstrapStackVersion(
         options.stack.stackName,
@@ -924,7 +905,6 @@
         assetArtifact.bootstrapStackVersionSsmParameter,
         envResources);
     }
->>>>>>> f1e2f3b6
 
     const publisher = this.cachedPublisher(assetManifest, resolvedEnvironment, options.stackName);
     await publisher.buildEntry(asset);
