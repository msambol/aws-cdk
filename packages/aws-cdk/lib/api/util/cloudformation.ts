--- conflicted
+++ resolved
@@ -405,15 +405,10 @@
     const cfn = env.sdk.cloudFormation();
     const exists = (await CloudFormationStack.lookup(cfn, options.stack.stackName, false)).exists;
 
-<<<<<<< HEAD
-    const executionRoleArn = preparedSdk.cloudFormationRoleArn;
+    const executionRoleArn = await env.replacePlaceholders(options.stack.cloudFormationExecutionRoleArn);
     options.stream.write(
       'Hold on while we create a read-only change set to get a diff with accurate replacement information (use --no-change-set to use a less accurate but faster template-only diff)\n',
     );
-=======
-    const executionRoleArn = await env.replacePlaceholders(options.stack.cloudFormationExecutionRoleArn);
-    options.stream.write('Hold on while we create a read-only change set to get a diff with accurate replacement information (use --no-change-set to use a less accurate but faster template-only diff)\n');
->>>>>>> 4e715b83
 
     return await createChangeSet({
       cfn,
