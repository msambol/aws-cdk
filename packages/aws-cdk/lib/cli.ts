import * as cxapi from '@aws-cdk/cx-api';
import '@jsii/check-node/run';
import * as chalk from 'chalk';
import { install as enableSourceMapSupport } from 'source-map-support';

import { DeploymentMethod } from './api';
import { HotswapMode } from './api/hotswap/common';
import { ILock } from './api/util/rwlock';
import { parseCommandLineArguments } from './parse-command-line-arguments';
import { checkForPlatformWarnings } from './platform-warnings';
import { enableTracing } from './util/tracing';
import { SdkProvider } from '../lib/api/aws-auth';
import { BootstrapSource, Bootstrapper } from '../lib/api/bootstrap';
import { StackSelector } from '../lib/api/cxapp/cloud-assembly';
import { CloudExecutable, Synthesizer } from '../lib/api/cxapp/cloud-executable';
import { execProgram } from '../lib/api/cxapp/exec';
import { Deployments } from '../lib/api/deployments';
import { PluginHost } from '../lib/api/plugin';
import { ToolkitInfo } from '../lib/api/toolkit-info';
import { CdkToolkit, AssetBuildTime } from '../lib/cdk-toolkit';
import { realHandler as context } from '../lib/commands/context';
import { realHandler as docs } from '../lib/commands/docs';
import { realHandler as doctor } from '../lib/commands/doctor';
import { MIGRATE_SUPPORTED_LANGUAGES, getMigrateScanType } from '../lib/commands/migrate';
import { availableInitLanguages, cliInit, printAvailableTemplates } from '../lib/init';
import { data, debug, error, print, setLogLevel, setCI } from '../lib/logging';
import { Notices } from '../lib/notices';
import { Command, Configuration, Settings } from '../lib/settings';
import * as version from '../lib/version';

/* eslint-disable max-len */
/* eslint-disable @typescript-eslint/no-shadow */ // yargs

<<<<<<< HEAD
async function parseCommandLineArguments(args: string[]) {
  // Use the following configuration for array arguments:
  //
  //     { type: 'array', default: [], nargs: 1, requiresArg: true }
  //
  // The default behavior of yargs is to eat all strings following an array argument:
  //
  //   ./prog --arg one two positional  => will parse to { arg: ['one', 'two', 'positional'], _: [] } (so no positional arguments)
  //   ./prog --arg one two -- positional  => does not help, for reasons that I can't understand. Still gets parsed incorrectly.
  //
  // By using the config above, every --arg will only consume one argument, so you can do the following:
  //
  //   ./prog --arg one --arg two position  =>  will parse to  { arg: ['one', 'two'], _: ['positional'] }.

  const defaultBrowserCommand: { [key in NodeJS.Platform]?: string } = {
    darwin: 'open %u',
    win32: 'start %u',
  };

  const initTemplateLanguages = await availableInitLanguages();
  return yargs
    .env('CDK')
    .usage('Usage: cdk -a <cdk-app> COMMAND')
    .option('app', { type: 'string', alias: 'a', desc: 'REQUIRED WHEN RUNNING APP: command-line for executing your app or a cloud assembly directory (e.g. "node bin/my-app.js"). Can also be specified in cdk.json or ~/.cdk.json', requiresArg: true })
    .option('build', { type: 'string', desc: 'Command-line for a pre-synth build' })
    .option('context', { type: 'array', alias: 'c', desc: 'Add contextual string parameter (KEY=VALUE)', nargs: 1, requiresArg: true })
    .option('plugin', { type: 'array', alias: 'p', desc: 'Name or path of a node package that extend the CDK features. Can be specified multiple times', nargs: 1 })
    .option('trace', { type: 'boolean', desc: 'Print trace for stack warnings' })
    .option('strict', { type: 'boolean', desc: 'Do not construct stacks with warnings' })
    .option('lookups', { type: 'boolean', desc: 'Perform context lookups (synthesis fails if this is disabled and context lookups need to be performed)', default: true })
    .option('ignore-errors', { type: 'boolean', default: false, desc: 'Ignores synthesis errors, which will likely produce an invalid output' })
    .option('json', { type: 'boolean', alias: 'j', desc: 'Use JSON output instead of YAML when templates are printed to STDOUT', default: false })
    .option('verbose', { type: 'boolean', alias: 'v', desc: 'Show debug logs (specify multiple times to increase verbosity)', default: false })
    .count('verbose')
    .option('debug', { type: 'boolean', desc: 'Enable emission of additional debugging information, such as creation stack traces of tokens', default: false })
    .option('profile', { type: 'string', desc: 'Use the indicated AWS profile as the default environment', requiresArg: true })
    .option('proxy', { type: 'string', desc: 'Use the indicated proxy. Will read from HTTPS_PROXY environment variable if not specified', requiresArg: true })
    .option('ca-bundle-path', { type: 'string', desc: 'Path to CA certificate to use when validating HTTPS requests. Will read from AWS_CA_BUNDLE environment variable if not specified', requiresArg: true })
    .option('version-reporting', { type: 'boolean', desc: 'Include the "AWS::CDK::Metadata" resource in synthesized templates (enabled by default)', default: undefined })
    .option('path-metadata', { type: 'boolean', desc: 'Include "aws:cdk:path" CloudFormation metadata for each resource (enabled by default)', default: undefined })
    .option('asset-metadata', { type: 'boolean', desc: 'Include "aws:asset:*" CloudFormation metadata for resources that uses assets (enabled by default)', default: undefined })
    .option('role-arn', { type: 'string', alias: 'r', desc: 'ARN of Role to use when invoking CloudFormation', default: undefined, requiresArg: true })
    .option('staging', { type: 'boolean', desc: 'Copy assets to the output directory (use --no-staging to disable the copy of assets which allows local debugging via the SAM CLI to reference the original source files)', default: true })
    .option('output', { type: 'string', alias: 'o', desc: 'Emits the synthesized cloud assembly into a directory (default: cdk.out)', requiresArg: true })
    .option('notices', { type: 'boolean', desc: 'Show relevant notices' })
    .option('no-color', { type: 'boolean', desc: 'Removes colors and other style from console output', default: false })
    .option('ci', { type: 'boolean', desc: 'Force CI detection. If CI=true then logs will be sent to stdout instead of stderr', default: process.env.CI !== undefined })
    .option('unstable', { type: 'array', desc: 'Opt in to specific unstable features. Can be specified multiple times.', default: [] })
    .command(['list [STACKS..]', 'ls [STACKS..]'], 'Lists all stacks in the app', (yargs: Argv) => yargs
      .option('long', { type: 'boolean', default: false, alias: 'l', desc: 'Display environment information for each stack' })
      .option('show-dependencies', { type: 'boolean', default: false, alias: 'd', desc: 'Display stack dependency information for each stack' }),
    )
    .command(['synthesize [STACKS..]', 'synth [STACKS..]'], 'Synthesizes and prints the CloudFormation template for this stack', (yargs: Argv) => yargs
      .option('exclusively', { type: 'boolean', alias: 'e', desc: 'Only synthesize requested stacks, don\'t include dependencies' })
      .option('validation', { type: 'boolean', desc: 'After synthesis, validate stacks with the "validateOnSynth" attribute set (can also be controlled with CDK_VALIDATION)', default: true })
      .option('quiet', { type: 'boolean', alias: 'q', desc: 'Do not output CloudFormation Template to stdout', default: false }))
    .command('bootstrap [ENVIRONMENTS..]', 'Deploys the CDK toolkit stack into an AWS environment', (yargs: Argv) => yargs
      .option('bootstrap-bucket-name', { type: 'string', alias: ['b', 'toolkit-bucket-name'], desc: 'The name of the CDK toolkit bucket; bucket will be created and must not exist', default: undefined })
      .option('bootstrap-kms-key-id', { type: 'string', desc: 'AWS KMS master key ID used for the SSE-KMS encryption', default: undefined, conflicts: 'bootstrap-customer-key' })
      .option('example-permissions-boundary', { type: 'boolean', alias: 'epb', desc: 'Use the example permissions boundary.', default: undefined, conflicts: 'custom-permissions-boundary' })
      .option('custom-permissions-boundary', { type: 'string', alias: 'cpb', desc: 'Use the permissions boundary specified by name.', default: undefined, conflicts: 'example-permissions-boundary' })
      .option('bootstrap-customer-key', { type: 'boolean', desc: 'Create a Customer Master Key (CMK) for the bootstrap bucket (you will be charged but can customize permissions, modern bootstrapping only)', default: undefined, conflicts: 'bootstrap-kms-key-id' })
      .option('qualifier', { type: 'string', desc: 'String which must be unique for each bootstrap stack. You must configure it on your CDK app if you change this from the default.', default: undefined })
      .option('public-access-block-configuration', { type: 'boolean', desc: 'Block public access configuration on CDK toolkit bucket (enabled by default) ', default: undefined })
      .option('tags', { type: 'array', alias: 't', desc: 'Tags to add for the stack (KEY=VALUE)', nargs: 1, requiresArg: true, default: [] })
      .option('execute', { type: 'boolean', desc: 'Whether to execute ChangeSet (--no-execute will NOT execute the ChangeSet)', default: true })
      .option('trust', { type: 'array', desc: 'The AWS account IDs that should be trusted to perform deployments into this environment (may be repeated, modern bootstrapping only)', default: [], nargs: 1, requiresArg: true })
      .option('trust-for-lookup', { type: 'array', desc: 'The AWS account IDs that should be trusted to look up values in this environment (may be repeated, modern bootstrapping only)', default: [], nargs: 1, requiresArg: true })
      .option('cloudformation-execution-policies', { type: 'array', desc: 'The Managed Policy ARNs that should be attached to the role performing deployments into this environment (may be repeated, modern bootstrapping only)', default: [], nargs: 1, requiresArg: true })
      .option('force', { alias: 'f', type: 'boolean', desc: 'Always bootstrap even if it would downgrade template version', default: false })
      .option('termination-protection', { type: 'boolean', default: undefined, desc: 'Toggle CloudFormation termination protection on the bootstrap stacks' })
      .option('show-template', { type: 'boolean', desc: 'Instead of actual bootstrapping, print the current CLI\'s bootstrapping template to stdout for customization', default: false })
      .option('toolkit-stack-name', { type: 'string', desc: 'The name of the CDK toolkit stack to create', requiresArg: true })
      .option('template', { type: 'string', requiresArg: true, desc: 'Use the template from the given file instead of the built-in one (use --show-template to obtain an example)' })
      .option('previous-parameters', { type: 'boolean', default: true, desc: 'Use previous values for existing parameters (you must specify all parameters on every deployment if this is disabled)' }),
    )
    .command('gc [ENVIRONMENTS..]', 'Garbage collect assets', (yargs: Argv) => yargs
      .option('action', { type: 'string', desc: 'The action (or sub-action) you want to perform. Valid entires are "print", "tag", "delete-tagged", "full".', default: 'full' })
      .option('type', { type: 'string', desc: 'Specify either ecr, s3, or all', default: 'all' })
      .option('rollback-buffer-days', { type: 'number', desc: 'Delete assets that have been marked as isolated for this many days', default: 0 })
      .option('created-buffer-days', { type: 'number', desc: 'Never delete assets younger than this (in days)', default: 1 })
      .option('confirm', { type: 'boolean', desc: 'Confirm via manual prompt before deletion', default: true })
      .option('bootstrap-stack-name', { type: 'string', desc: 'The name of the CDK toolkit stack, if different from the default "CDKToolkit"', requiresArg: true }),
    )
    .command('deploy [STACKS..]', 'Deploys the stack(s) named STACKS into your AWS account', (yargs: Argv) => yargs
      .option('all', { type: 'boolean', default: false, desc: 'Deploy all available stacks' })
      .option('build-exclude', { type: 'array', alias: 'E', nargs: 1, desc: 'Do not rebuild asset with the given ID. Can be specified multiple times', default: [] })
      .option('exclusively', { type: 'boolean', alias: 'e', desc: 'Only deploy requested stacks, don\'t include dependencies' })
      .option('require-approval', { type: 'string', choices: [RequireApproval.Never, RequireApproval.AnyChange, RequireApproval.Broadening], desc: 'What security-sensitive changes need manual approval' })
      .option('notification-arns', { type: 'array', desc: 'ARNs of SNS topics that CloudFormation will notify with stack related events', nargs: 1, requiresArg: true })
      // @deprecated(v2) -- tags are part of the Cloud Assembly and tags specified here will be overwritten on the next deployment
      .option('tags', { type: 'array', alias: 't', desc: 'Tags to add to the stack (KEY=VALUE), overrides tags from Cloud Assembly (deprecated)', nargs: 1, requiresArg: true })
      .option('execute', { type: 'boolean', desc: 'Whether to execute ChangeSet (--no-execute will NOT execute the ChangeSet) (deprecated)', deprecated: true })
      .option('change-set-name', { type: 'string', desc: 'Name of the CloudFormation change set to create (only if method is not direct)' })
      .options('method', {
        alias: 'm',
        type: 'string',
        choices: ['direct', 'change-set', 'prepare-change-set'],
        requiresArg: true,
        desc: 'How to perform the deployment. Direct is a bit faster but lacks progress information',
      })
      .option('force', { alias: 'f', type: 'boolean', desc: 'Always deploy stack even if templates are identical', default: false })
      .option('parameters', { type: 'array', desc: 'Additional parameters passed to CloudFormation at deploy time (STACK:KEY=VALUE)', nargs: 1, requiresArg: true, default: {} })
      .option('outputs-file', { type: 'string', alias: 'O', desc: 'Path to file where stack outputs will be written as JSON', requiresArg: true })
      .option('previous-parameters', { type: 'boolean', default: true, desc: 'Use previous values for existing parameters (you must specify all parameters on every deployment if this is disabled)' })
      .option('toolkit-stack-name', { type: 'string', desc: 'The name of the existing CDK toolkit stack (only used for app using legacy synthesis)', requiresArg: true })
      .option('progress', { type: 'string', choices: [StackActivityProgress.BAR, StackActivityProgress.EVENTS], desc: 'Display mode for stack activity events' })
      .option('rollback', {
        type: 'boolean',
        desc: "Rollback stack to stable state on failure. Defaults to 'true', iterate more rapidly with --no-rollback or -R. " +
          'Note: do **not** disable this flag for deployments with resource replacements, as that will always fail',
      })
      // Hack to get '-R' as an alias for '--no-rollback', suggested by: https://github.com/yargs/yargs/issues/1729
      .option('R', { type: 'boolean', hidden: true }).middleware(yargsNegativeAlias('R', 'rollback'), true)
      .option('hotswap', {
        type: 'boolean',
        desc: "Attempts to perform a 'hotswap' deployment, " +
          'but does not fall back to a full deployment if that is not possible. ' +
          'Instead, changes to any non-hotswappable properties are ignored.' +
          'Do not use this in production environments',
      })
      .option('hotswap-fallback', {
        type: 'boolean',
        desc: "Attempts to perform a 'hotswap' deployment, " +
          'which skips CloudFormation and updates the resources directly, ' +
          'and falls back to a full deployment if that is not possible. ' +
          'Do not use this in production environments',
      })
      .option('watch', {
        type: 'boolean',
        desc: 'Continuously observe the project files, ' +
          'and deploy the given stack(s) automatically when changes are detected. ' +
          'Implies --hotswap by default',
      })
      .options('logs', {
        type: 'boolean',
        default: true,
        desc: 'Show CloudWatch log events from all resources in the selected Stacks in the terminal. ' +
          "'true' by default, use --no-logs to turn off. " +
          "Only in effect if specified alongside the '--watch' option",
      })
      .option('concurrency', { type: 'number', desc: 'Maximum number of simultaneous deployments (dependency permitting) to execute.', default: 1, requiresArg: true })
      .option('asset-parallelism', { type: 'boolean', desc: 'Whether to build/publish assets in parallel' })
      .option('asset-prebuild', { type: 'boolean', desc: 'Whether to build all assets before deploying the first stack (useful for failing Docker builds)', default: true })
      .option('ignore-no-stacks', { type: 'boolean', desc: 'Whether to deploy if the app contains no stacks', default: false }),
    )
    .command('rollback [STACKS..]', 'Rolls back the stack(s) named STACKS to their last stable state', (yargs: Argv) => yargs
      .option('all', { type: 'boolean', default: false, desc: 'Roll back all available stacks' })
      .option('toolkit-stack-name', { type: 'string', desc: 'The name of the CDK toolkit stack the environment is bootstrapped with', requiresArg: true })
      .option('force', {
        alias: 'f',
        type: 'boolean',
        desc: 'Orphan all resources for which the rollback operation fails.',
      })
      .option('validate-bootstrap-version', {
        type: 'boolean',
        desc: 'Whether to validate the bootstrap stack version. Defaults to \'true\', disable with --no-validate-bootstrap-version.',
      })
      .option('orphan', {
        // alias: 'o' conflicts with --output
        type: 'array',
        nargs: 1,
        requiresArg: true,
        desc: 'Orphan the given resources, identified by their logical ID (can be specified multiple times)',
        default: [],
      }),
    )
    .command('import [STACK]', 'Import existing resource(s) into the given STACK', (yargs: Argv) => yargs
      .option('execute', { type: 'boolean', desc: 'Whether to execute ChangeSet (--no-execute will NOT execute the ChangeSet)', default: true })
      .option('change-set-name', { type: 'string', desc: 'Name of the CloudFormation change set to create' })
      .option('toolkit-stack-name', { type: 'string', desc: 'The name of the CDK toolkit stack to create', requiresArg: true })
      .option('rollback', {
        type: 'boolean',
        desc: "Rollback stack to stable state on failure. Defaults to 'true', iterate more rapidly with --no-rollback or -R. " +
          'Note: do **not** disable this flag for deployments with resource replacements, as that will always fail',
      })
      .option('force', {
        alias: 'f',
        type: 'boolean',
        desc: 'Do not abort if the template diff includes updates or deletes. This is probably safe but we\'re not sure, let us know how it goes.',
      })
      .option('record-resource-mapping', {
        type: 'string',
        alias: 'r',
        requiresArg: true,
        desc: 'If specified, CDK will generate a mapping of existing physical resources to CDK resources to be imported as. The mapping ' +
          'will be written in the given file path. No actual import operation will be performed',
      })
      .option('resource-mapping', {
        type: 'string',
        alias: 'm',
        requiresArg: true,
        desc: 'If specified, CDK will use the given file to map physical resources to CDK resources for import, instead of interactively ' +
          'asking the user. Can be run from scripts',
      }),
    )
    .command('watch [STACKS..]', "Shortcut for 'deploy --watch'", (yargs: Argv) => yargs
      .option('build-exclude', { type: 'array', alias: 'E', nargs: 1, desc: 'Do not rebuild asset with the given ID. Can be specified multiple times', default: [] })
      .option('exclusively', { type: 'boolean', alias: 'e', desc: 'Only deploy requested stacks, don\'t include dependencies' })
      .option('change-set-name', { type: 'string', desc: 'Name of the CloudFormation change set to create' })
      .option('force', { alias: 'f', type: 'boolean', desc: 'Always deploy stack even if templates are identical', default: false })
      .option('toolkit-stack-name', { type: 'string', desc: 'The name of the existing CDK toolkit stack (only used for app using legacy synthesis)', requiresArg: true })
      .option('progress', { type: 'string', choices: [StackActivityProgress.BAR, StackActivityProgress.EVENTS], desc: 'Display mode for stack activity events' })
      .option('rollback', {
        type: 'boolean',
        desc: "Rollback stack to stable state on failure. Defaults to 'true', iterate more rapidly with --no-rollback or -R. " +
          'Note: do **not** disable this flag for deployments with resource replacements, as that will always fail',
      })
      // same hack for -R as above in 'deploy'
      .option('R', { type: 'boolean', hidden: true }).middleware(yargsNegativeAlias('R', 'rollback'), true)
      .option('hotswap', {
        type: 'boolean',
        desc: "Attempts to perform a 'hotswap' deployment, " +
          'but does not fall back to a full deployment if that is not possible. ' +
          'Instead, changes to any non-hotswappable properties are ignored.' +
          "'true' by default, use --no-hotswap to turn off",
      })
      .option('hotswap-fallback', {
        type: 'boolean',
        desc: "Attempts to perform a 'hotswap' deployment, " +
          'which skips CloudFormation and updates the resources directly, ' +
          'and falls back to a full deployment if that is not possible.',
      })
      .options('logs', {
        type: 'boolean',
        default: true,
        desc: 'Show CloudWatch log events from all resources in the selected Stacks in the terminal. ' +
          "'true' by default, use --no-logs to turn off",
      })
      .option('concurrency', { type: 'number', desc: 'Maximum number of simultaneous deployments (dependency permitting) to execute.', default: 1, requiresArg: true }),
    )
    .command('destroy [STACKS..]', 'Destroy the stack(s) named STACKS', (yargs: Argv) => yargs
      .option('all', { type: 'boolean', default: false, desc: 'Destroy all available stacks' })
      .option('exclusively', { type: 'boolean', alias: 'e', desc: 'Only destroy requested stacks, don\'t include dependees' })
      .option('force', { type: 'boolean', alias: 'f', desc: 'Do not ask for confirmation before destroying the stacks' }))
    .command('diff [STACKS..]', 'Compares the specified stack with the deployed stack or a local template file, and returns with status 1 if any difference is found', (yargs: Argv) => yargs
      .option('exclusively', { type: 'boolean', alias: 'e', desc: 'Only diff requested stacks, don\'t include dependencies' })
      .option('context-lines', { type: 'number', desc: 'Number of context lines to include in arbitrary JSON diff rendering', default: 3, requiresArg: true })
      .option('template', { type: 'string', desc: 'The path to the CloudFormation template to compare with', requiresArg: true })
      .option('strict', { type: 'boolean', desc: 'Do not filter out AWS::CDK::Metadata resources, mangled non-ASCII characters, or the CheckBootstrapVersionRule', default: false })
      .option('security-only', { type: 'boolean', desc: 'Only diff for broadened security changes', default: false })
      .option('fail', { type: 'boolean', desc: 'Fail with exit code 1 in case of diff' })
      .option('processed', { type: 'boolean', desc: 'Whether to compare against the template with Transforms already processed', default: false })
      .option('quiet', { type: 'boolean', alias: 'q', desc: 'Do not print stack name and default message when there is no diff to stdout', default: false })
      .option('change-set', { type: 'boolean', alias: 'changeset', desc: 'Whether to create a changeset to analyze resource replacements. In this mode, diff will use the deploy role instead of the lookup role.', default: true }))
    .command('metadata [STACK]', 'Returns all metadata associated with this stack')
    .command(['acknowledge [ID]', 'ack [ID]'], 'Acknowledge a notice so that it does not show up anymore')
    .command('notices', 'Returns a list of relevant notices', (yargs: Argv) => yargs
      .option('unacknowledged', { type: 'boolean', alias: 'u', default: false, desc: 'Returns a list of unacknowledged notices' }),
    )
    .command('init [TEMPLATE]', 'Create a new, empty CDK project from a template.', (yargs: Argv) => yargs
      .option('language', { type: 'string', alias: 'l', desc: 'The language to be used for the new project (default can be configured in ~/.cdk.json)', choices: initTemplateLanguages })
      .option('list', { type: 'boolean', desc: 'List the available templates' })
      .option('generate-only', { type: 'boolean', default: false, desc: 'If true, only generates project files, without executing additional operations such as setting up a git repo, installing dependencies or compiling the project' }),
    )
    .command('migrate', false /* hidden from "cdk --help" */, (yargs: Argv) => yargs
      .option('stack-name', { type: 'string', alias: 'n', desc: 'The name assigned to the stack created in the new project. The name of the app will be based off this name as well.', requiresArg: true })
      .option('language', { type: 'string', default: 'typescript', alias: 'l', desc: 'The language to be used for the new project', choices: MIGRATE_SUPPORTED_LANGUAGES })
      .option('account', { type: 'string', desc: 'The account to retrieve the CloudFormation stack template from' })
      .option('region', { type: 'string', desc: 'The region to retrieve the CloudFormation stack template from' })
      .option('from-path', { type: 'string', desc: 'The path to the CloudFormation template to migrate. Use this for locally stored templates' })
      .option('from-stack', { type: 'boolean', desc: 'Use this flag to retrieve the template for an existing CloudFormation stack' })
      .option('output-path', { type: 'string', desc: 'The output path for the migrated CDK app' })
      .option('from-scan', {
        type: 'string',
        desc: 'Determines if a new scan should be created, or the last successful existing scan should be used ' +
          '\n options are "new" or "most-recent"',
      })
      .option('filter', {
        type: 'array',
        desc: 'Filters the resource scan based on the provided criteria in the following format: "key1=value1,key2=value2"' +
          '\n This field can be passed multiple times for OR style filtering: ' +
          '\n filtering options: ' +
          '\n resource-identifier: A key-value pair that identifies the target resource. i.e. {"ClusterName", "myCluster"}' +
          '\n resource-type-prefix: A string that represents a type-name prefix. i.e. "AWS::DynamoDB::"' +
          '\n tag-key: a string that matches resources with at least one tag with the provided key. i.e. "myTagKey"' +
          '\n tag-value: a string that matches resources with at least one tag with the provided value. i.e. "myTagValue"',
      })
      .option('compress', { type: 'boolean', desc: 'Use this flag to zip the generated CDK app' }),
    )
    .command('context', 'Manage cached context values', (yargs: Argv) => yargs
      .option('reset', { alias: 'e', desc: 'The context key (or its index) to reset', type: 'string', requiresArg: true })
      .option('force', { alias: 'f', desc: 'Ignore missing key error', type: 'boolean', default: false })
      .option('clear', { desc: 'Clear all context', type: 'boolean' }))
    .command(['docs', 'doc'], 'Opens the reference documentation in a browser', (yargs: Argv) => yargs
      .option('browser', {
        alias: 'b',
        desc: 'the command to use to open the browser, using %u as a placeholder for the path of the file to open',
        type: 'string',
        default: process.platform in defaultBrowserCommand ? defaultBrowserCommand[process.platform] : 'xdg-open %u',
      }))
    .command('doctor', 'Check your set-up for potential problems')
    .version(version.DISPLAY_VERSION)
    .demandCommand(1, '') // just print help
    .recommendCommands()
    .help()
    .alias('h', 'help')
    .epilogue([
      'If your app has a single stack, there is no need to specify the stack name',
      'If one of cdk.json or ~/.cdk.json exists, options specified there will be used as defaults. Settings in cdk.json take precedence.',
    ].join('\n\n'))
    .parse(args);
}

=======
>>>>>>> 18c19fd4
if (!process.stdout.isTTY) {
  // Disable chalk color highlighting
  process.env.FORCE_COLOR = '0';
}

export async function exec(args: string[], synthesizer?: Synthesizer): Promise<number | void> {
  function makeBrowserDefault(): string {
    const defaultBrowserCommand: { [key in NodeJS.Platform]?: string } = {
      darwin: 'open %u',
      win32: 'start %u',
    };

    const cmd = defaultBrowserCommand[process.platform];
    return cmd ?? 'xdg-open %u';
  }

  const argv = await parseCommandLineArguments(args, makeBrowserDefault(), await availableInitLanguages(), MIGRATE_SUPPORTED_LANGUAGES as string[], version.DISPLAY_VERSION, yargsNegativeAlias);

  if (argv.verbose) {
    setLogLevel(argv.verbose);
  }

  if (argv.debug) {
    enableSourceMapSupport();
  }

  // Debug should always imply tracing
  if (argv.debug || argv.verbose > 2) {
    enableTracing(true);
  }

  if (argv.ci) {
    setCI(true);
  }

  try {
    await checkForPlatformWarnings();
  } catch (e) {
    debug(`Error while checking for platform warnings: ${e}`);
  }

  debug('CDK toolkit version:', version.DISPLAY_VERSION);
  debug('Command line arguments:', argv);

  const configuration = new Configuration({
    commandLineArguments: {
      ...argv,
      _: argv._ as [Command, ...string[]], // TypeScript at its best
    },
  });
  await configuration.load();

  const cmd = argv._[0];

  const notices = Notices.create({ configuration, includeAcknowledged: cmd === 'notices' ? !argv.unacknowledged : false });
  await notices.refresh();

  const sdkProvider = await SdkProvider.withAwsCliCompatibleDefaults({
    profile: configuration.settings.get(['profile']),
    httpOptions: {
      proxyAddress: argv.proxy,
      caBundlePath: argv['ca-bundle-path'],
    },
  });

  let outDirLock: ILock | undefined;
  const cloudExecutable = new CloudExecutable({
    configuration,
    sdkProvider,
    synthesizer:
      synthesizer ??
      (async (aws, config) => {
        // Invoke 'execProgram', and copy the lock for the directory in the global
        // variable here. It will be released when the CLI exits. Locks are not re-entrant
        // so release it if we have to synthesize more than once (because of context lookups).
        await outDirLock?.release();
        const { assembly, lock } = await execProgram(aws, config);
        outDirLock = lock;
        return assembly;
      }),
  });

  /** Function to load plug-ins, using configurations additively. */
  function loadPlugins(...settings: Settings[]) {
    const loaded = new Set<string>();
    for (const source of settings) {
      const plugins: string[] = source.get(['plugin']) || [];
      for (const plugin of plugins) {
        const resolved = tryResolve(plugin);
        if (loaded.has(resolved)) {
          continue;
        }
        debug(`Loading plug-in: ${chalk.green(plugin)} from ${chalk.blue(resolved)}`);
        PluginHost.instance.load(plugin);
        loaded.add(resolved);
      }
    }

    function tryResolve(plugin: string): string {
      try {
        return require.resolve(plugin);
      } catch (e: any) {
        error(`Unable to resolve plugin ${chalk.green(plugin)}: ${e.stack}`);
        throw new Error(`Unable to resolve plug-in: ${plugin}`);
      }
    }
  }

  loadPlugins(configuration.settings);

  if (typeof(cmd) !== 'string') {
    throw new Error(`First argument should be a string. Got: ${cmd} (${typeof(cmd)})`);
  }

  // Bundle up global objects so the commands have access to them
  const commandOptions = { args: argv, configuration, aws: sdkProvider };

  try {
    return await main(cmd, argv);
  } finally {
    // If we locked the 'cdk.out' directory, release it here.
    await outDirLock?.release();

    // Do PSAs here
    await version.displayVersionMessage();

    if (cmd === 'notices') {
      await notices.refresh({ force: true });
      notices.display({ showTotal: argv.unacknowledged });

    } else if (cmd !== 'version') {
      await notices.refresh();
      notices.display();
    }

  }

  async function main(command: string, args: any): Promise<number | void> {
    const toolkitStackName: string = ToolkitInfo.determineName(configuration.settings.get(['toolkitStackName']));
    debug(`Toolkit stack: ${chalk.bold(toolkitStackName)}`);

    const cloudFormation = new Deployments({ sdkProvider, toolkitStackName });

    if (args.all && args.STACKS) {
      throw new Error('You must either specify a list of Stacks or the `--all` argument');
    }

    args.STACKS = args.STACKS ?? (args.STACK ? [args.STACK] : []);
    args.ENVIRONMENTS = args.ENVIRONMENTS ?? [];

    const selector: StackSelector = {
      allTopLevel: args.all,
      patterns: args.STACKS,
    };

    const cli = new CdkToolkit({
      cloudExecutable,
      deployments: cloudFormation,
      verbose: argv.trace || argv.verbose > 0,
      ignoreErrors: argv['ignore-errors'],
      strict: argv.strict,
      configuration,
      sdkProvider,
    });

    switch (command) {
      case 'context':
        return context(commandOptions);

      case 'docs':
        return docs(commandOptions);

      case 'doctor':
        return doctor(commandOptions);

      case 'ls':
      case 'list':
        return cli.list(args.STACKS, {
          long: args.long,
          json: argv.json,
          showDeps: args.showDependencies,
        });

      case 'diff':
        const enableDiffNoFail = isFeatureEnabled(configuration, cxapi.ENABLE_DIFF_NO_FAIL_CONTEXT);
        return cli.diff({
          stackNames: args.STACKS,
          exclusively: args.exclusively,
          templatePath: args.template,
          strict: args.strict,
          contextLines: args.contextLines,
          securityOnly: args.securityOnly,
          fail: args.fail != null ? args.fail : !enableDiffNoFail,
          stream: args.ci ? process.stdout : undefined,
          compareAgainstProcessedTemplate: args.processed,
          quiet: args.quiet,
          changeSet: args['change-set'],
          toolkitStackName: toolkitStackName,
        });

      case 'bootstrap':
        const source: BootstrapSource = determineBootstrapVersion(args, configuration);

        const bootstrapper = new Bootstrapper(source);

        if (args.showTemplate) {
          return bootstrapper.showTemplate(args.json);
        }

        return cli.bootstrap(args.ENVIRONMENTS, bootstrapper, {
          roleArn: args.roleArn,
          force: argv.force,
          toolkitStackName: toolkitStackName,
          execute: args.execute,
          tags: configuration.settings.get(['tags']),
          terminationProtection: args.terminationProtection,
          usePreviousParameters: args['previous-parameters'],
          parameters: {
            bucketName: configuration.settings.get(['toolkitBucket', 'bucketName']),
            kmsKeyId: configuration.settings.get(['toolkitBucket', 'kmsKeyId']),
            createCustomerMasterKey: args.bootstrapCustomerKey,
            qualifier: args.qualifier ?? configuration.context.get('@aws-cdk/core:bootstrapQualifier'),
            publicAccessBlockConfiguration: args.publicAccessBlockConfiguration,
            examplePermissionsBoundary: argv.examplePermissionsBoundary,
            customPermissionsBoundary: argv.customPermissionsBoundary,
            trustedAccounts: arrayFromYargs(args.trust),
            trustedAccountsForLookup: arrayFromYargs(args.trustForLookup),
            cloudFormationExecutionPolicies: arrayFromYargs(args.cloudformationExecutionPolicies),
          },
        });

      case 'deploy':
        const parameterMap: { [name: string]: string | undefined } = {};
        for (const parameter of args.parameters) {
          if (typeof parameter === 'string') {
            const keyValue = (parameter as string).split('=');
            parameterMap[keyValue[0]] = keyValue.slice(1).join('=');
          }
        }

        if (args.execute !== undefined && args.method !== undefined) {
          throw new Error('Can not supply both --[no-]execute and --method at the same time');
        }

        let deploymentMethod: DeploymentMethod | undefined;
        switch (args.method) {
          case 'direct':
            if (args.changeSetName) {
              throw new Error('--change-set-name cannot be used with method=direct');
            }
            deploymentMethod = { method: 'direct' };
            break;
          case 'change-set':
            deploymentMethod = {
              method: 'change-set',
              execute: true,
              changeSetName: args.changeSetName,
            };
            break;
          case 'prepare-change-set':
            deploymentMethod = {
              method: 'change-set',
              execute: false,
              changeSetName: args.changeSetName,
            };
            break;
          case undefined:
            deploymentMethod = {
              method: 'change-set',
              execute: args.execute ?? true,
              changeSetName: args.changeSetName,
            };
            break;
        }

        return cli.deploy({
          selector,
          exclusively: args.exclusively,
          toolkitStackName,
          roleArn: args.roleArn,
          notificationArns: args.notificationArns,
          requireApproval: configuration.settings.get(['requireApproval']),
          reuseAssets: args['build-exclude'],
          tags: configuration.settings.get(['tags']),
          deploymentMethod,
          force: args.force,
          parameters: parameterMap,
          usePreviousParameters: args['previous-parameters'],
          outputsFile: configuration.settings.get(['outputsFile']),
          progress: configuration.settings.get(['progress']),
          ci: args.ci,
          rollback: configuration.settings.get(['rollback']),
          hotswap: determineHotswapMode(args.hotswap, args.hotswapFallback),
          watch: args.watch,
          traceLogs: args.logs,
          concurrency: args.concurrency,
          assetParallelism: configuration.settings.get(['assetParallelism']),
          assetBuildTime: configuration.settings.get(['assetPrebuild'])
            ? AssetBuildTime.ALL_BEFORE_DEPLOY
            : AssetBuildTime.JUST_IN_TIME,
          ignoreNoStacks: args.ignoreNoStacks,
        });

      case 'rollback':
        return cli.rollback({
          selector,
          toolkitStackName,
          roleArn: args.roleArn,
          force: args.force,
          validateBootstrapStackVersion: args['validate-bootstrap-version'],
          orphanLogicalIds: args.orphan,
        });

      case 'import':
        return cli.import({
          selector,
          toolkitStackName,
          roleArn: args.roleArn,
          deploymentMethod: {
            method: 'change-set',
            execute: args.execute,
            changeSetName: args.changeSetName,
          },
          progress: configuration.settings.get(['progress']),
          rollback: configuration.settings.get(['rollback']),
          recordResourceMapping: args['record-resource-mapping'],
          resourceMappingFile: args['resource-mapping'],
          force: args.force,
        });

      case 'watch':
        return cli.watch({
          selector,
          exclusively: args.exclusively,
          toolkitStackName,
          roleArn: args.roleArn,
          reuseAssets: args['build-exclude'],
          deploymentMethod: {
            method: 'change-set',
            changeSetName: args.changeSetName,
          },
          force: args.force,
          progress: configuration.settings.get(['progress']),
          rollback: configuration.settings.get(['rollback']),
          hotswap: determineHotswapMode(args.hotswap, args.hotswapFallback, true),
          traceLogs: args.logs,
          concurrency: args.concurrency,
        });

      case 'destroy':
        return cli.destroy({
          selector,
          exclusively: args.exclusively,
          force: args.force,
          roleArn: args.roleArn,
          ci: args.ci,
        });

      case 'gc':
        if (!configuration.settings.get(['unstable']).includes('gc')) {
          throw new Error('Unstable feature use: \'gc\' is unstable. It must be opted in via \'--unstable\', e.g. \'cdk gc --unstable=gc\'');
        }
        return cli.garbageCollect(args.ENVIRONMENTS, {
          action: args.action,
          type: args.type,
          rollbackBufferDays: args['rollback-buffer-days'],
          createdBufferDays: args['created-buffer-days'],
          bootstrapStackName: args.bootstrapStackName,
          confirm: args.confirm,
        });

      case 'synthesize':
      case 'synth':
        const quiet = configuration.settings.get(['quiet']) ?? args.quiet;
        if (args.exclusively) {
          return cli.synth(args.STACKS, args.exclusively, quiet, args.validation, argv.json);
        } else {
          return cli.synth(args.STACKS, true, quiet, args.validation, argv.json);
        }

      case 'notices':
        // This is a valid command, but we're postponing its execution
        return;

      case 'metadata':
        return cli.metadata(args.STACK, argv.json);

      case 'acknowledge':
      case 'ack':
        return cli.acknowledge(args.ID);

      case 'init':
        const language = configuration.settings.get(['language']);
        if (args.list) {
          return printAvailableTemplates(language);
        } else {
          return cliInit({
            type: args.TEMPLATE,
            language,
            canUseNetwork: undefined,
            generateOnly: args.generateOnly,
          });
        }
      case 'migrate':
        return cli.migrate({
          stackName: args['stack-name'],
          fromPath: args['from-path'],
          fromStack: args['from-stack'],
          language: args.language,
          outputPath: args['output-path'],
          fromScan: getMigrateScanType(args['from-scan']),
          filter: args.filter,
          account: args.account,
          region: args.region,
          compress: args.compress,
        });
      case 'version':
        return data(version.DISPLAY_VERSION);

      default:
        throw new Error('Unknown command: ' + command);
    }
  }
}

/**
 * Determine which version of bootstrapping
 * (legacy, or "new") should be used.
 */
function determineBootstrapVersion(args: { template?: string }, configuration: Configuration): BootstrapSource {
  const isV1 = version.DISPLAY_VERSION.startsWith('1.');
  return isV1 ? determineV1BootstrapSource(args, configuration) : determineV2BootstrapSource(args);
}

function determineV1BootstrapSource(args: { template?: string }, configuration: Configuration): BootstrapSource {
  let source: BootstrapSource;
  if (args.template) {
    print(`Using bootstrapping template from ${args.template}`);
    source = { source: 'custom', templateFile: args.template };
  } else if (process.env.CDK_NEW_BOOTSTRAP) {
    print('CDK_NEW_BOOTSTRAP set, using new-style bootstrapping');
    source = { source: 'default' };
  } else if (isFeatureEnabled(configuration, cxapi.NEW_STYLE_STACK_SYNTHESIS_CONTEXT)) {
    print(`'${cxapi.NEW_STYLE_STACK_SYNTHESIS_CONTEXT}' context set, using new-style bootstrapping`);
    source = { source: 'default' };
  } else {
    // in V1, the "legacy" bootstrapping is the default
    source = { source: 'legacy' };
  }
  return source;
}

function determineV2BootstrapSource(args: { template?: string }): BootstrapSource {
  let source: BootstrapSource;
  if (args.template) {
    print(`Using bootstrapping template from ${args.template}`);
    source = { source: 'custom', templateFile: args.template };
  } else if (process.env.CDK_LEGACY_BOOTSTRAP) {
    print('CDK_LEGACY_BOOTSTRAP set, using legacy-style bootstrapping');
    source = { source: 'legacy' };
  } else {
    // in V2, the "new" bootstrapping is the default
    source = { source: 'default' };
  }
  return source;
}

function isFeatureEnabled(configuration: Configuration, featureFlag: string) {
  return configuration.context.get(featureFlag) ?? cxapi.futureFlagDefault(featureFlag);
}

/**
 * Translate a Yargs input array to something that makes more sense in a programming language
 * model (telling the difference between absence and an empty array)
 *
 * - An empty array is the default case, meaning the user didn't pass any arguments. We return
 *   undefined.
 * - If the user passed a single empty string, they did something like `--array=`, which we'll
 *   take to mean they passed an empty array.
 */
function arrayFromYargs(xs: string[]): string[] | undefined {
  if (xs.length === 0) {
    return undefined;
  }
  return xs.filter((x) => x !== '');
}

<<<<<<< HEAD
function yargsNegativeAlias<T extends { [x in S | L]: boolean | undefined }, S extends string, L extends string>(
  shortName: S,
  longName: L,
) {
=======
function yargsNegativeAlias<T extends { [x in S | L ]: boolean | undefined }, S extends string, L extends string>(shortName: S, longName: L): (argv: T) => T {
>>>>>>> 18c19fd4
  return (argv: T) => {
    if (shortName in argv && argv[shortName]) {
      (argv as any)[longName] = false;
    }
    return argv;
  };
}

function determineHotswapMode(hotswap?: boolean, hotswapFallback?: boolean, watch?: boolean): HotswapMode {
  if (hotswap && hotswapFallback) {
    throw new Error('Can not supply both --hotswap and --hotswap-fallback at the same time');
  } else if (!hotswap && !hotswapFallback) {
    if (hotswap === undefined && hotswapFallback === undefined) {
      return watch ? HotswapMode.HOTSWAP_ONLY : HotswapMode.FULL_DEPLOYMENT;
    } else if (hotswap === false || hotswapFallback === false) {
      return HotswapMode.FULL_DEPLOYMENT;
    }
  }

  let hotswapMode: HotswapMode;
  if (hotswap) {
    hotswapMode = HotswapMode.HOTSWAP_ONLY;
  /*if (hotswapFallback)*/
  } else {
    hotswapMode = HotswapMode.FALL_BACK;
  }

  return hotswapMode;
}

export function cli(args: string[] = process.argv.slice(2)) {
  exec(args)
    .then(async (value) => {
      if (typeof value === 'number') {
        process.exitCode = value;
      }
    })
    .catch((err) => {
      error(err.message);
      if (err.stack) {
        debug(err.stack);
      }
      process.exitCode = 1;
    });
}<|MERGE_RESOLUTION|>--- conflicted
+++ resolved
@@ -31,313 +31,6 @@
 /* eslint-disable max-len */
 /* eslint-disable @typescript-eslint/no-shadow */ // yargs
 
-<<<<<<< HEAD
-async function parseCommandLineArguments(args: string[]) {
-  // Use the following configuration for array arguments:
-  //
-  //     { type: 'array', default: [], nargs: 1, requiresArg: true }
-  //
-  // The default behavior of yargs is to eat all strings following an array argument:
-  //
-  //   ./prog --arg one two positional  => will parse to { arg: ['one', 'two', 'positional'], _: [] } (so no positional arguments)
-  //   ./prog --arg one two -- positional  => does not help, for reasons that I can't understand. Still gets parsed incorrectly.
-  //
-  // By using the config above, every --arg will only consume one argument, so you can do the following:
-  //
-  //   ./prog --arg one --arg two position  =>  will parse to  { arg: ['one', 'two'], _: ['positional'] }.
-
-  const defaultBrowserCommand: { [key in NodeJS.Platform]?: string } = {
-    darwin: 'open %u',
-    win32: 'start %u',
-  };
-
-  const initTemplateLanguages = await availableInitLanguages();
-  return yargs
-    .env('CDK')
-    .usage('Usage: cdk -a <cdk-app> COMMAND')
-    .option('app', { type: 'string', alias: 'a', desc: 'REQUIRED WHEN RUNNING APP: command-line for executing your app or a cloud assembly directory (e.g. "node bin/my-app.js"). Can also be specified in cdk.json or ~/.cdk.json', requiresArg: true })
-    .option('build', { type: 'string', desc: 'Command-line for a pre-synth build' })
-    .option('context', { type: 'array', alias: 'c', desc: 'Add contextual string parameter (KEY=VALUE)', nargs: 1, requiresArg: true })
-    .option('plugin', { type: 'array', alias: 'p', desc: 'Name or path of a node package that extend the CDK features. Can be specified multiple times', nargs: 1 })
-    .option('trace', { type: 'boolean', desc: 'Print trace for stack warnings' })
-    .option('strict', { type: 'boolean', desc: 'Do not construct stacks with warnings' })
-    .option('lookups', { type: 'boolean', desc: 'Perform context lookups (synthesis fails if this is disabled and context lookups need to be performed)', default: true })
-    .option('ignore-errors', { type: 'boolean', default: false, desc: 'Ignores synthesis errors, which will likely produce an invalid output' })
-    .option('json', { type: 'boolean', alias: 'j', desc: 'Use JSON output instead of YAML when templates are printed to STDOUT', default: false })
-    .option('verbose', { type: 'boolean', alias: 'v', desc: 'Show debug logs (specify multiple times to increase verbosity)', default: false })
-    .count('verbose')
-    .option('debug', { type: 'boolean', desc: 'Enable emission of additional debugging information, such as creation stack traces of tokens', default: false })
-    .option('profile', { type: 'string', desc: 'Use the indicated AWS profile as the default environment', requiresArg: true })
-    .option('proxy', { type: 'string', desc: 'Use the indicated proxy. Will read from HTTPS_PROXY environment variable if not specified', requiresArg: true })
-    .option('ca-bundle-path', { type: 'string', desc: 'Path to CA certificate to use when validating HTTPS requests. Will read from AWS_CA_BUNDLE environment variable if not specified', requiresArg: true })
-    .option('version-reporting', { type: 'boolean', desc: 'Include the "AWS::CDK::Metadata" resource in synthesized templates (enabled by default)', default: undefined })
-    .option('path-metadata', { type: 'boolean', desc: 'Include "aws:cdk:path" CloudFormation metadata for each resource (enabled by default)', default: undefined })
-    .option('asset-metadata', { type: 'boolean', desc: 'Include "aws:asset:*" CloudFormation metadata for resources that uses assets (enabled by default)', default: undefined })
-    .option('role-arn', { type: 'string', alias: 'r', desc: 'ARN of Role to use when invoking CloudFormation', default: undefined, requiresArg: true })
-    .option('staging', { type: 'boolean', desc: 'Copy assets to the output directory (use --no-staging to disable the copy of assets which allows local debugging via the SAM CLI to reference the original source files)', default: true })
-    .option('output', { type: 'string', alias: 'o', desc: 'Emits the synthesized cloud assembly into a directory (default: cdk.out)', requiresArg: true })
-    .option('notices', { type: 'boolean', desc: 'Show relevant notices' })
-    .option('no-color', { type: 'boolean', desc: 'Removes colors and other style from console output', default: false })
-    .option('ci', { type: 'boolean', desc: 'Force CI detection. If CI=true then logs will be sent to stdout instead of stderr', default: process.env.CI !== undefined })
-    .option('unstable', { type: 'array', desc: 'Opt in to specific unstable features. Can be specified multiple times.', default: [] })
-    .command(['list [STACKS..]', 'ls [STACKS..]'], 'Lists all stacks in the app', (yargs: Argv) => yargs
-      .option('long', { type: 'boolean', default: false, alias: 'l', desc: 'Display environment information for each stack' })
-      .option('show-dependencies', { type: 'boolean', default: false, alias: 'd', desc: 'Display stack dependency information for each stack' }),
-    )
-    .command(['synthesize [STACKS..]', 'synth [STACKS..]'], 'Synthesizes and prints the CloudFormation template for this stack', (yargs: Argv) => yargs
-      .option('exclusively', { type: 'boolean', alias: 'e', desc: 'Only synthesize requested stacks, don\'t include dependencies' })
-      .option('validation', { type: 'boolean', desc: 'After synthesis, validate stacks with the "validateOnSynth" attribute set (can also be controlled with CDK_VALIDATION)', default: true })
-      .option('quiet', { type: 'boolean', alias: 'q', desc: 'Do not output CloudFormation Template to stdout', default: false }))
-    .command('bootstrap [ENVIRONMENTS..]', 'Deploys the CDK toolkit stack into an AWS environment', (yargs: Argv) => yargs
-      .option('bootstrap-bucket-name', { type: 'string', alias: ['b', 'toolkit-bucket-name'], desc: 'The name of the CDK toolkit bucket; bucket will be created and must not exist', default: undefined })
-      .option('bootstrap-kms-key-id', { type: 'string', desc: 'AWS KMS master key ID used for the SSE-KMS encryption', default: undefined, conflicts: 'bootstrap-customer-key' })
-      .option('example-permissions-boundary', { type: 'boolean', alias: 'epb', desc: 'Use the example permissions boundary.', default: undefined, conflicts: 'custom-permissions-boundary' })
-      .option('custom-permissions-boundary', { type: 'string', alias: 'cpb', desc: 'Use the permissions boundary specified by name.', default: undefined, conflicts: 'example-permissions-boundary' })
-      .option('bootstrap-customer-key', { type: 'boolean', desc: 'Create a Customer Master Key (CMK) for the bootstrap bucket (you will be charged but can customize permissions, modern bootstrapping only)', default: undefined, conflicts: 'bootstrap-kms-key-id' })
-      .option('qualifier', { type: 'string', desc: 'String which must be unique for each bootstrap stack. You must configure it on your CDK app if you change this from the default.', default: undefined })
-      .option('public-access-block-configuration', { type: 'boolean', desc: 'Block public access configuration on CDK toolkit bucket (enabled by default) ', default: undefined })
-      .option('tags', { type: 'array', alias: 't', desc: 'Tags to add for the stack (KEY=VALUE)', nargs: 1, requiresArg: true, default: [] })
-      .option('execute', { type: 'boolean', desc: 'Whether to execute ChangeSet (--no-execute will NOT execute the ChangeSet)', default: true })
-      .option('trust', { type: 'array', desc: 'The AWS account IDs that should be trusted to perform deployments into this environment (may be repeated, modern bootstrapping only)', default: [], nargs: 1, requiresArg: true })
-      .option('trust-for-lookup', { type: 'array', desc: 'The AWS account IDs that should be trusted to look up values in this environment (may be repeated, modern bootstrapping only)', default: [], nargs: 1, requiresArg: true })
-      .option('cloudformation-execution-policies', { type: 'array', desc: 'The Managed Policy ARNs that should be attached to the role performing deployments into this environment (may be repeated, modern bootstrapping only)', default: [], nargs: 1, requiresArg: true })
-      .option('force', { alias: 'f', type: 'boolean', desc: 'Always bootstrap even if it would downgrade template version', default: false })
-      .option('termination-protection', { type: 'boolean', default: undefined, desc: 'Toggle CloudFormation termination protection on the bootstrap stacks' })
-      .option('show-template', { type: 'boolean', desc: 'Instead of actual bootstrapping, print the current CLI\'s bootstrapping template to stdout for customization', default: false })
-      .option('toolkit-stack-name', { type: 'string', desc: 'The name of the CDK toolkit stack to create', requiresArg: true })
-      .option('template', { type: 'string', requiresArg: true, desc: 'Use the template from the given file instead of the built-in one (use --show-template to obtain an example)' })
-      .option('previous-parameters', { type: 'boolean', default: true, desc: 'Use previous values for existing parameters (you must specify all parameters on every deployment if this is disabled)' }),
-    )
-    .command('gc [ENVIRONMENTS..]', 'Garbage collect assets', (yargs: Argv) => yargs
-      .option('action', { type: 'string', desc: 'The action (or sub-action) you want to perform. Valid entires are "print", "tag", "delete-tagged", "full".', default: 'full' })
-      .option('type', { type: 'string', desc: 'Specify either ecr, s3, or all', default: 'all' })
-      .option('rollback-buffer-days', { type: 'number', desc: 'Delete assets that have been marked as isolated for this many days', default: 0 })
-      .option('created-buffer-days', { type: 'number', desc: 'Never delete assets younger than this (in days)', default: 1 })
-      .option('confirm', { type: 'boolean', desc: 'Confirm via manual prompt before deletion', default: true })
-      .option('bootstrap-stack-name', { type: 'string', desc: 'The name of the CDK toolkit stack, if different from the default "CDKToolkit"', requiresArg: true }),
-    )
-    .command('deploy [STACKS..]', 'Deploys the stack(s) named STACKS into your AWS account', (yargs: Argv) => yargs
-      .option('all', { type: 'boolean', default: false, desc: 'Deploy all available stacks' })
-      .option('build-exclude', { type: 'array', alias: 'E', nargs: 1, desc: 'Do not rebuild asset with the given ID. Can be specified multiple times', default: [] })
-      .option('exclusively', { type: 'boolean', alias: 'e', desc: 'Only deploy requested stacks, don\'t include dependencies' })
-      .option('require-approval', { type: 'string', choices: [RequireApproval.Never, RequireApproval.AnyChange, RequireApproval.Broadening], desc: 'What security-sensitive changes need manual approval' })
-      .option('notification-arns', { type: 'array', desc: 'ARNs of SNS topics that CloudFormation will notify with stack related events', nargs: 1, requiresArg: true })
-      // @deprecated(v2) -- tags are part of the Cloud Assembly and tags specified here will be overwritten on the next deployment
-      .option('tags', { type: 'array', alias: 't', desc: 'Tags to add to the stack (KEY=VALUE), overrides tags from Cloud Assembly (deprecated)', nargs: 1, requiresArg: true })
-      .option('execute', { type: 'boolean', desc: 'Whether to execute ChangeSet (--no-execute will NOT execute the ChangeSet) (deprecated)', deprecated: true })
-      .option('change-set-name', { type: 'string', desc: 'Name of the CloudFormation change set to create (only if method is not direct)' })
-      .options('method', {
-        alias: 'm',
-        type: 'string',
-        choices: ['direct', 'change-set', 'prepare-change-set'],
-        requiresArg: true,
-        desc: 'How to perform the deployment. Direct is a bit faster but lacks progress information',
-      })
-      .option('force', { alias: 'f', type: 'boolean', desc: 'Always deploy stack even if templates are identical', default: false })
-      .option('parameters', { type: 'array', desc: 'Additional parameters passed to CloudFormation at deploy time (STACK:KEY=VALUE)', nargs: 1, requiresArg: true, default: {} })
-      .option('outputs-file', { type: 'string', alias: 'O', desc: 'Path to file where stack outputs will be written as JSON', requiresArg: true })
-      .option('previous-parameters', { type: 'boolean', default: true, desc: 'Use previous values for existing parameters (you must specify all parameters on every deployment if this is disabled)' })
-      .option('toolkit-stack-name', { type: 'string', desc: 'The name of the existing CDK toolkit stack (only used for app using legacy synthesis)', requiresArg: true })
-      .option('progress', { type: 'string', choices: [StackActivityProgress.BAR, StackActivityProgress.EVENTS], desc: 'Display mode for stack activity events' })
-      .option('rollback', {
-        type: 'boolean',
-        desc: "Rollback stack to stable state on failure. Defaults to 'true', iterate more rapidly with --no-rollback or -R. " +
-          'Note: do **not** disable this flag for deployments with resource replacements, as that will always fail',
-      })
-      // Hack to get '-R' as an alias for '--no-rollback', suggested by: https://github.com/yargs/yargs/issues/1729
-      .option('R', { type: 'boolean', hidden: true }).middleware(yargsNegativeAlias('R', 'rollback'), true)
-      .option('hotswap', {
-        type: 'boolean',
-        desc: "Attempts to perform a 'hotswap' deployment, " +
-          'but does not fall back to a full deployment if that is not possible. ' +
-          'Instead, changes to any non-hotswappable properties are ignored.' +
-          'Do not use this in production environments',
-      })
-      .option('hotswap-fallback', {
-        type: 'boolean',
-        desc: "Attempts to perform a 'hotswap' deployment, " +
-          'which skips CloudFormation and updates the resources directly, ' +
-          'and falls back to a full deployment if that is not possible. ' +
-          'Do not use this in production environments',
-      })
-      .option('watch', {
-        type: 'boolean',
-        desc: 'Continuously observe the project files, ' +
-          'and deploy the given stack(s) automatically when changes are detected. ' +
-          'Implies --hotswap by default',
-      })
-      .options('logs', {
-        type: 'boolean',
-        default: true,
-        desc: 'Show CloudWatch log events from all resources in the selected Stacks in the terminal. ' +
-          "'true' by default, use --no-logs to turn off. " +
-          "Only in effect if specified alongside the '--watch' option",
-      })
-      .option('concurrency', { type: 'number', desc: 'Maximum number of simultaneous deployments (dependency permitting) to execute.', default: 1, requiresArg: true })
-      .option('asset-parallelism', { type: 'boolean', desc: 'Whether to build/publish assets in parallel' })
-      .option('asset-prebuild', { type: 'boolean', desc: 'Whether to build all assets before deploying the first stack (useful for failing Docker builds)', default: true })
-      .option('ignore-no-stacks', { type: 'boolean', desc: 'Whether to deploy if the app contains no stacks', default: false }),
-    )
-    .command('rollback [STACKS..]', 'Rolls back the stack(s) named STACKS to their last stable state', (yargs: Argv) => yargs
-      .option('all', { type: 'boolean', default: false, desc: 'Roll back all available stacks' })
-      .option('toolkit-stack-name', { type: 'string', desc: 'The name of the CDK toolkit stack the environment is bootstrapped with', requiresArg: true })
-      .option('force', {
-        alias: 'f',
-        type: 'boolean',
-        desc: 'Orphan all resources for which the rollback operation fails.',
-      })
-      .option('validate-bootstrap-version', {
-        type: 'boolean',
-        desc: 'Whether to validate the bootstrap stack version. Defaults to \'true\', disable with --no-validate-bootstrap-version.',
-      })
-      .option('orphan', {
-        // alias: 'o' conflicts with --output
-        type: 'array',
-        nargs: 1,
-        requiresArg: true,
-        desc: 'Orphan the given resources, identified by their logical ID (can be specified multiple times)',
-        default: [],
-      }),
-    )
-    .command('import [STACK]', 'Import existing resource(s) into the given STACK', (yargs: Argv) => yargs
-      .option('execute', { type: 'boolean', desc: 'Whether to execute ChangeSet (--no-execute will NOT execute the ChangeSet)', default: true })
-      .option('change-set-name', { type: 'string', desc: 'Name of the CloudFormation change set to create' })
-      .option('toolkit-stack-name', { type: 'string', desc: 'The name of the CDK toolkit stack to create', requiresArg: true })
-      .option('rollback', {
-        type: 'boolean',
-        desc: "Rollback stack to stable state on failure. Defaults to 'true', iterate more rapidly with --no-rollback or -R. " +
-          'Note: do **not** disable this flag for deployments with resource replacements, as that will always fail',
-      })
-      .option('force', {
-        alias: 'f',
-        type: 'boolean',
-        desc: 'Do not abort if the template diff includes updates or deletes. This is probably safe but we\'re not sure, let us know how it goes.',
-      })
-      .option('record-resource-mapping', {
-        type: 'string',
-        alias: 'r',
-        requiresArg: true,
-        desc: 'If specified, CDK will generate a mapping of existing physical resources to CDK resources to be imported as. The mapping ' +
-          'will be written in the given file path. No actual import operation will be performed',
-      })
-      .option('resource-mapping', {
-        type: 'string',
-        alias: 'm',
-        requiresArg: true,
-        desc: 'If specified, CDK will use the given file to map physical resources to CDK resources for import, instead of interactively ' +
-          'asking the user. Can be run from scripts',
-      }),
-    )
-    .command('watch [STACKS..]', "Shortcut for 'deploy --watch'", (yargs: Argv) => yargs
-      .option('build-exclude', { type: 'array', alias: 'E', nargs: 1, desc: 'Do not rebuild asset with the given ID. Can be specified multiple times', default: [] })
-      .option('exclusively', { type: 'boolean', alias: 'e', desc: 'Only deploy requested stacks, don\'t include dependencies' })
-      .option('change-set-name', { type: 'string', desc: 'Name of the CloudFormation change set to create' })
-      .option('force', { alias: 'f', type: 'boolean', desc: 'Always deploy stack even if templates are identical', default: false })
-      .option('toolkit-stack-name', { type: 'string', desc: 'The name of the existing CDK toolkit stack (only used for app using legacy synthesis)', requiresArg: true })
-      .option('progress', { type: 'string', choices: [StackActivityProgress.BAR, StackActivityProgress.EVENTS], desc: 'Display mode for stack activity events' })
-      .option('rollback', {
-        type: 'boolean',
-        desc: "Rollback stack to stable state on failure. Defaults to 'true', iterate more rapidly with --no-rollback or -R. " +
-          'Note: do **not** disable this flag for deployments with resource replacements, as that will always fail',
-      })
-      // same hack for -R as above in 'deploy'
-      .option('R', { type: 'boolean', hidden: true }).middleware(yargsNegativeAlias('R', 'rollback'), true)
-      .option('hotswap', {
-        type: 'boolean',
-        desc: "Attempts to perform a 'hotswap' deployment, " +
-          'but does not fall back to a full deployment if that is not possible. ' +
-          'Instead, changes to any non-hotswappable properties are ignored.' +
-          "'true' by default, use --no-hotswap to turn off",
-      })
-      .option('hotswap-fallback', {
-        type: 'boolean',
-        desc: "Attempts to perform a 'hotswap' deployment, " +
-          'which skips CloudFormation and updates the resources directly, ' +
-          'and falls back to a full deployment if that is not possible.',
-      })
-      .options('logs', {
-        type: 'boolean',
-        default: true,
-        desc: 'Show CloudWatch log events from all resources in the selected Stacks in the terminal. ' +
-          "'true' by default, use --no-logs to turn off",
-      })
-      .option('concurrency', { type: 'number', desc: 'Maximum number of simultaneous deployments (dependency permitting) to execute.', default: 1, requiresArg: true }),
-    )
-    .command('destroy [STACKS..]', 'Destroy the stack(s) named STACKS', (yargs: Argv) => yargs
-      .option('all', { type: 'boolean', default: false, desc: 'Destroy all available stacks' })
-      .option('exclusively', { type: 'boolean', alias: 'e', desc: 'Only destroy requested stacks, don\'t include dependees' })
-      .option('force', { type: 'boolean', alias: 'f', desc: 'Do not ask for confirmation before destroying the stacks' }))
-    .command('diff [STACKS..]', 'Compares the specified stack with the deployed stack or a local template file, and returns with status 1 if any difference is found', (yargs: Argv) => yargs
-      .option('exclusively', { type: 'boolean', alias: 'e', desc: 'Only diff requested stacks, don\'t include dependencies' })
-      .option('context-lines', { type: 'number', desc: 'Number of context lines to include in arbitrary JSON diff rendering', default: 3, requiresArg: true })
-      .option('template', { type: 'string', desc: 'The path to the CloudFormation template to compare with', requiresArg: true })
-      .option('strict', { type: 'boolean', desc: 'Do not filter out AWS::CDK::Metadata resources, mangled non-ASCII characters, or the CheckBootstrapVersionRule', default: false })
-      .option('security-only', { type: 'boolean', desc: 'Only diff for broadened security changes', default: false })
-      .option('fail', { type: 'boolean', desc: 'Fail with exit code 1 in case of diff' })
-      .option('processed', { type: 'boolean', desc: 'Whether to compare against the template with Transforms already processed', default: false })
-      .option('quiet', { type: 'boolean', alias: 'q', desc: 'Do not print stack name and default message when there is no diff to stdout', default: false })
-      .option('change-set', { type: 'boolean', alias: 'changeset', desc: 'Whether to create a changeset to analyze resource replacements. In this mode, diff will use the deploy role instead of the lookup role.', default: true }))
-    .command('metadata [STACK]', 'Returns all metadata associated with this stack')
-    .command(['acknowledge [ID]', 'ack [ID]'], 'Acknowledge a notice so that it does not show up anymore')
-    .command('notices', 'Returns a list of relevant notices', (yargs: Argv) => yargs
-      .option('unacknowledged', { type: 'boolean', alias: 'u', default: false, desc: 'Returns a list of unacknowledged notices' }),
-    )
-    .command('init [TEMPLATE]', 'Create a new, empty CDK project from a template.', (yargs: Argv) => yargs
-      .option('language', { type: 'string', alias: 'l', desc: 'The language to be used for the new project (default can be configured in ~/.cdk.json)', choices: initTemplateLanguages })
-      .option('list', { type: 'boolean', desc: 'List the available templates' })
-      .option('generate-only', { type: 'boolean', default: false, desc: 'If true, only generates project files, without executing additional operations such as setting up a git repo, installing dependencies or compiling the project' }),
-    )
-    .command('migrate', false /* hidden from "cdk --help" */, (yargs: Argv) => yargs
-      .option('stack-name', { type: 'string', alias: 'n', desc: 'The name assigned to the stack created in the new project. The name of the app will be based off this name as well.', requiresArg: true })
-      .option('language', { type: 'string', default: 'typescript', alias: 'l', desc: 'The language to be used for the new project', choices: MIGRATE_SUPPORTED_LANGUAGES })
-      .option('account', { type: 'string', desc: 'The account to retrieve the CloudFormation stack template from' })
-      .option('region', { type: 'string', desc: 'The region to retrieve the CloudFormation stack template from' })
-      .option('from-path', { type: 'string', desc: 'The path to the CloudFormation template to migrate. Use this for locally stored templates' })
-      .option('from-stack', { type: 'boolean', desc: 'Use this flag to retrieve the template for an existing CloudFormation stack' })
-      .option('output-path', { type: 'string', desc: 'The output path for the migrated CDK app' })
-      .option('from-scan', {
-        type: 'string',
-        desc: 'Determines if a new scan should be created, or the last successful existing scan should be used ' +
-          '\n options are "new" or "most-recent"',
-      })
-      .option('filter', {
-        type: 'array',
-        desc: 'Filters the resource scan based on the provided criteria in the following format: "key1=value1,key2=value2"' +
-          '\n This field can be passed multiple times for OR style filtering: ' +
-          '\n filtering options: ' +
-          '\n resource-identifier: A key-value pair that identifies the target resource. i.e. {"ClusterName", "myCluster"}' +
-          '\n resource-type-prefix: A string that represents a type-name prefix. i.e. "AWS::DynamoDB::"' +
-          '\n tag-key: a string that matches resources with at least one tag with the provided key. i.e. "myTagKey"' +
-          '\n tag-value: a string that matches resources with at least one tag with the provided value. i.e. "myTagValue"',
-      })
-      .option('compress', { type: 'boolean', desc: 'Use this flag to zip the generated CDK app' }),
-    )
-    .command('context', 'Manage cached context values', (yargs: Argv) => yargs
-      .option('reset', { alias: 'e', desc: 'The context key (or its index) to reset', type: 'string', requiresArg: true })
-      .option('force', { alias: 'f', desc: 'Ignore missing key error', type: 'boolean', default: false })
-      .option('clear', { desc: 'Clear all context', type: 'boolean' }))
-    .command(['docs', 'doc'], 'Opens the reference documentation in a browser', (yargs: Argv) => yargs
-      .option('browser', {
-        alias: 'b',
-        desc: 'the command to use to open the browser, using %u as a placeholder for the path of the file to open',
-        type: 'string',
-        default: process.platform in defaultBrowserCommand ? defaultBrowserCommand[process.platform] : 'xdg-open %u',
-      }))
-    .command('doctor', 'Check your set-up for potential problems')
-    .version(version.DISPLAY_VERSION)
-    .demandCommand(1, '') // just print help
-    .recommendCommands()
-    .help()
-    .alias('h', 'help')
-    .epilogue([
-      'If your app has a single stack, there is no need to specify the stack name',
-      'If one of cdk.json or ~/.cdk.json exists, options specified there will be used as defaults. Settings in cdk.json take precedence.',
-    ].join('\n\n'))
-    .parse(args);
-}
-
-=======
->>>>>>> 18c19fd4
 if (!process.stdout.isTTY) {
   // Disable chalk color highlighting
   process.env.FORCE_COLOR = '0';
@@ -825,14 +518,10 @@
   return xs.filter((x) => x !== '');
 }
 
-<<<<<<< HEAD
 function yargsNegativeAlias<T extends { [x in S | L]: boolean | undefined }, S extends string, L extends string>(
   shortName: S,
   longName: L,
-) {
-=======
-function yargsNegativeAlias<T extends { [x in S | L ]: boolean | undefined }, S extends string, L extends string>(shortName: S, longName: L): (argv: T) => T {
->>>>>>> 18c19fd4
+): (argv: T) => T {
   return (argv: T) => {
     if (shortName in argv && argv[shortName]) {
       (argv as any)[longName] = false;
